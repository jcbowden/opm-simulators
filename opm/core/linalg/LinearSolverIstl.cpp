--- conflicted
+++ resolved
@@ -160,7 +160,6 @@
         if (maxit == 0) {
             maxit = 5000;
         }
-<<<<<<< HEAD
         #if HAVE_MPI
         if(comm.type()==typeid(ParallelISTLInformation))
         {
@@ -181,12 +180,6 @@
             Operator opA(A);
             return solveSystem(opA, solution, rhs, sp, comm, maxit);
         }
-=======
-        Dune::SeqScalarProduct<Vector> sp;
-        Dune::Amg::SequentialInformation comm;
-        Operator opA(A);
-        return solveSystem(opA, solution, rhs, sp, comm, maxit);
->>>>>>> cb32cea7
     }
 
     template<class O, class S, class C>
@@ -232,13 +225,10 @@
             break;
         case FastAMG:
 #if defined(HAS_DUNE_FAST_AMG) || DUNE_VERSION_NEWER(DUNE_ISTL, 2, 3)
-<<<<<<< HEAD
             if(std::is_same<C,Dune::OwnerOverlapCopyCommunication<int,int> >::value)
             {
                 OPM_THROW(std::runtime_error, "Trying to use sequential FastAMG solver for a parallel problem!");
             }
-=======
->>>>>>> cb32cea7
             res = solveFastAMG(opA, x, b, sp, comm, linsolver_residual_tolerance_, maxit, linsolver_verbosity_,
                                linsolver_prolongate_factor_);
 #else
@@ -269,11 +259,8 @@
         return linsolver_residual_tolerance_;
     }
 
-
-
     namespace
     {
-<<<<<<< HEAD
     template<class P, class O, class C>
     struct SmootherChooser
     {
@@ -290,6 +277,7 @@
         Type;
     };
 #endif
+
 
     template<class P, class O, class C>
     struct PreconditionerTraits
@@ -314,28 +302,6 @@
         return PointerType(Dune::Amg::ConstructionTraits<SmootherType>::construct(cargs));
     }
 
-=======
-    template<class P, class O>
-    struct PreconditionerTraits
-    {
-        typedef std::shared_ptr<P> PointerType;
-    };
-
-    template<class P, class O, class C>
-    typename PreconditionerTraits<P,O>::PointerType
-    makePreconditioner(O& opA, double relax, const C& comm, int iterations=1)
-    {
-        typename Dune::Amg::SmootherTraits<P>::Arguments args;
-        typename Dune::Amg::ConstructionTraits<P>::Arguments cargs;
-        cargs.setMatrix(opA.getmat());
-        args.iterations=iterations;
-        args.relaxationFactor=relax;
-        cargs.setArgs(args);
-        cargs.setComm(comm);
-        return std::shared_ptr<P>(Dune::Amg::ConstructionTraits<P>::construct(cargs));
-    }
-
->>>>>>> cb32cea7
     template<class O, class S, class C>
     LinearSolverInterface::LinearSolverReport
     solveCG_ILU0(O& opA, Vector& x, Vector& b, S& sp, const C& comm, double tolerance, int maxit, int verbosity)
@@ -411,11 +377,7 @@
 
         // Construct preconditioner.
         Criterion criterion;
-<<<<<<< HEAD
         typename Precond::SmootherArgs smootherArgs;
-=======
-        Precond::SmootherArgs smootherArgs;
->>>>>>> cb32cea7
         setUpCriterion(criterion, linsolver_prolongate_factor, verbosity,
                        linsolver_smooth_steps);
         Precond precond(opA, criterion, smootherArgs, comm);
@@ -473,11 +435,7 @@
         Precond precond(sOpA, criterion, smootherArgs);
 
         // Construct linear solver.
-<<<<<<< HEAD
         Dune::GeneralizedPCGSolver<Vector> linsolve(sOpA, precond, tolerance, maxit, verbosity);
-=======
-        Dune::GeneralizedPCGSolver<Vector> linsolve(opA, sp, precond, tolerance, maxit, verbosity);
->>>>>>> cb32cea7
 
         // Solve system.
         Dune::InverseOperatorResult result;
@@ -527,11 +485,7 @@
         Precond precond(sOpA, criterion, parms);
 
         // Construct linear solver.
-<<<<<<< HEAD
         Dune::GeneralizedPCGSolver<Vector> linsolve(sOpA, precond, tolerance, maxit, verbosity);
-=======
-        Dune::GeneralizedPCGSolver<Vector> linsolve(opA, sp, precond, tolerance, maxit, verbosity);
->>>>>>> cb32cea7
 
         // Solve system.
         Dune::InverseOperatorResult result;
