--- conflicted
+++ resolved
@@ -429,11 +429,7 @@
                 double density = 0.0;
                 for(size_t p = 0; p < np; p++) {
                     // Is this a smart way of doing it?
-<<<<<<< HEAD
-                    density += saturations[densities.size()*cell+i]*densities[i]/saturation_sum;
-=======
                     density += saturations[np*cell + p] * densities[p];
->>>>>>> 9059af9b
                 }
                 
                 // Is the sign correct?
