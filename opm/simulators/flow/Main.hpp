--- conflicted
+++ resolved
@@ -226,8 +226,8 @@
 #endif
 
 
-<<<<<<< HEAD
-=======
+
+
 #if  OPM_HAVE_DAMARIS
 #if HAVE_MPI
               int is_client ;
@@ -244,7 +244,6 @@
 #endif
 
 
->>>>>>> ee5268b2
 #if DEMONSTRATE_RUN_WITH_NONWORLD_COMM
 #if HAVE_MPI
 #if !OPM_HAVE_DAMARIS
