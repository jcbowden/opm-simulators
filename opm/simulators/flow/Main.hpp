/*
  Copyright 2013, 2014, 2015 SINTEF ICT, Applied Mathematics.
  Copyright 2014 Dr. Blatt - HPC-Simulation-Software & Services
  Copyright 2015 IRIS AS
  Copyright 2014 STATOIL ASA.
  Copyright 2023 Inria, Bretagne–Atlantique Research Center

  This file is part of the Open Porous Media project (OPM).

  OPM is free software: you can redistribute it and/or modify
  it under the terms of the GNU General Public License as published by
  the Free Software Foundation, either version 3 of the License, or
  (at your option) any later version.

  OPM is distributed in the hope that it will be useful,
  but WITHOUT ANY WARRANTY; without even the implied warranty of
  MERCHANTABILITY or FITNESS FOR A PARTICULAR PURPOSE.  See the
  GNU General Public License for more details.

  You should have received a copy of the GNU General Public License
  along with OPM.  If not, see <http://www.gnu.org/licenses/>.
*/
#ifndef OPM_MAIN_HEADER_INCLUDED
#define OPM_MAIN_HEADER_INCLUDED

#include <flow/flow_ebos_blackoil.hpp>
#include <flow/flow_ebos_blackoil_legacyassembly.hpp>

#include <flow/flow_ebos_gasoil.hpp>
#include <flow/flow_ebos_gasoildiffuse.hpp>
#include <flow/flow_ebos_gasoil_energy.hpp>
#include <flow/flow_ebos_oilwater.hpp>
#include <flow/flow_ebos_gaswater.hpp>
#include <flow/flow_ebos_solvent.hpp>
#include <flow/flow_ebos_polymer.hpp>
#include <flow/flow_ebos_extbo.hpp>
#include <flow/flow_ebos_foam.hpp>
#include <flow/flow_ebos_brine.hpp>
#include <flow/flow_ebos_brine_saltprecipitation.hpp>
#include <flow/flow_ebos_gaswater_saltprec_vapwat.hpp>
#include <flow/flow_ebos_brine_precsalt_vapwat.hpp>
#include <flow/flow_ebos_onephase.hpp>
#include <flow/flow_ebos_onephase_energy.hpp>
#include <flow/flow_ebos_oilwater_brine.hpp>
#include <flow/flow_ebos_gaswater_brine.hpp>
#include <flow/flow_ebos_gaswater_energy.hpp>
#include <flow/flow_ebos_gaswater_dissolution.hpp>
#include <flow/flow_ebos_gaswater_dissolution_diffuse.hpp>
#include <flow/flow_ebos_energy.hpp>
#include <flow/flow_ebos_oilwater_polymer.hpp>
#include <flow/flow_ebos_oilwater_polymer_injectivity.hpp>
#include <flow/flow_ebos_micp.hpp>

#include <opm/input/eclipse/EclipseState/EclipseState.hpp>

#include <opm/models/utils/propertysystem.hh>
#include <opm/models/utils/parametersystem.hh>

#include <opm/simulators/flow/Banners.hpp>
#include <opm/simulators/flow/FlowMainEbos.hpp>

#if HAVE_DUNE_FEM
#include <dune/fem/misc/mpimanager.hh>
#else
#include <dune/common/parallel/mpihelper.hh>
#endif

#if HAVE_MPI
#include <opm/simulators/utils/ParallelEclipseState.hpp>
#endif

#if HAVE_DAMARIS
#include <opm/simulators/utils/DamarisOutputModule.hpp>
#include <opm/simulators/utils/DamarisKeywords.hpp>
#endif

#include <cassert>
#include <cstdlib>
#include <iostream>
#include <memory>
#include <stdexcept>
#include <string>
#include <string_view>
#include <type_traits>
#include <utility>

namespace Opm::Properties {

// this is a dummy type tag that is used to setup the parameters before the actual
// simulator.
namespace TTag {
struct FlowEarlyBird {
    using InheritsFrom = std::tuple<EclFlowProblem>;
};
}

} // namespace Opm::Properties

namespace Opm {

namespace Action { class State; }
class UDQState;
class WellTestState;

// ----------------- Main program -----------------
template <class TypeTag>
int flowEbosMain(int argc, char** argv, bool outputCout, bool outputFiles)
{
    // we always want to use the default locale, and thus spare us the trouble
    // with incorrect locale settings.
    resetLocale();

    FlowMainEbos<TypeTag> mainfunc(argc, argv, outputCout, outputFiles);
    return mainfunc.execute();
}

// ----------------- Main class -----------------
//   For now, we will either be instantiated from main() in flow.cpp,
//   or from a Python pybind11 module..
// NOTE (March 2020): When used from a pybind11 module, we do not neccessarily
//   want to run the whole simulation by calling run(), it is also
//   useful to just run one report step at a time. According to these different
//   usage scenarios, we refactored the original run() in flow.cpp into this class.
class Main
{
public:
    Main(int argc, char** argv);

    // This constructor can be called from Python
    Main(const std::string& filename);

    // This constructor can be called from Python when Python has
    // already parsed a deck
    Main(const std::string& filename,
         std::shared_ptr<EclipseState> eclipseState,
         std::shared_ptr<Schedule> schedule,
         std::shared_ptr<SummaryConfig> summaryConfig);

    ~Main();

    void setArgvArgc_(const std::string& filename);

    void initMPI();

    int runDynamic()
    {
        int exitCode = EXIT_SUCCESS;
<<<<<<< HEAD
        {
            if (initialize_<Properties::TTag::FlowEarlyBird>(exitCode)) {
                if (isSimulationRank_)  {
                    return this->dispatchDynamic_();
                }
=======
       
        if (initialize_<Properties::TTag::FlowEarlyBird>(exitCode)) {
            if (isSimulationRank_) {
                return this->dispatchDynamic_();
>>>>>>> c08dcb92
            }
        }

        return exitCode;
    }

    template <class TypeTag>
    int runStatic()
    {
        int exitCode = EXIT_SUCCESS;
        if (initialize_<TypeTag>(exitCode)) {
            if (isSimulationRank_) {
                return this->dispatchStatic_<TypeTag>();
            }
        }

        return exitCode;
    }

    using FlowMainEbosType = FlowMainEbos<Properties::TTag::EclFlowProblemTPFA>;
    // To be called from the Python interface code. Only do the
    // initialization and then return a pointer to the FlowEbosMain
    // object that can later be accessed directly from the Python interface
    // to e.g. advance the simulator one report step
    std::unique_ptr<FlowMainEbosType> initFlowEbosBlackoil(int& exitCode)
    {
        exitCode = EXIT_SUCCESS;
        if (initialize_<Properties::TTag::FlowEarlyBird>(exitCode)) {
            // TODO: check that this deck really represents a blackoil
            // case. E.g. check that number of phases == 3
            this->setupVanguard();
            return flowEbosBlackoilTpfaMainInit(
                argc_, argv_, outputCout_, outputFiles_);
        } else {
            //NOTE: exitCode was set by initialize_() above;
            return std::unique_ptr<FlowMainEbosType>(); // nullptr
        }
    }

private:
    int dispatchDynamic_()
    {
        const auto& rspec = this->eclipseState_->runspec();
        const auto& phases = rspec.phases();

        this->setupVanguard();

        // run the actual simulator
        //
        // TODO: make sure that no illegal combinations like thermal and
        //       twophase are requested.
        const bool thermal = eclipseState_->getSimulationConfig().isThermal();

        // Single-phase case
        if (rspec.micp()) {
            return this->runMICP(phases);
        }

        // water-only case
        else if (phases.size() == 1 && phases.active(Phase::WATER) && !thermal) {
            return this->runWaterOnly(phases);
        }

        // water-only case with energy
        else if (phases.size() == 2 && phases.active(Phase::WATER) && thermal) {
            return this->runWaterOnlyEnergy(phases);
        }

        // Twophase cases
        else if (phases.size() == 2 && !thermal) {
            return this->runTwoPhase(phases);
        }

        // Polymer case
        else if (phases.active(Phase::POLYMER)) {
            return this->runPolymer(phases);
        }

        // Foam case
        else if (phases.active(Phase::FOAM)) {
            return this->runFoam();
        }

        // Brine case
        else if (phases.active(Phase::BRINE)) {
            return this->runBrine(phases);
        }

        // Solvent case
        else if (phases.active(Phase::SOLVENT)) {
            return this->runSolvent();
        }

        // Extended BO case
        else if (phases.active(Phase::ZFRACTION)) {
            return this->runExtendedBlackOil();
        }

        // Energy case
        else if (thermal) {
            return this->runThermal(phases);
        }

        // Blackoil case
        else if (phases.size() == 3) {
            return this->runBlackOil();
        }

        else {
            if (outputCout_) {
                std::cerr << "No suitable configuration found, valid are "
                          << "Twophase, polymer, foam, brine, solvent, "
                          << "energy, and blackoil.\n";
            }

            return EXIT_FAILURE;
        }
    }

    template <class TypeTag>
    int dispatchStatic_()
    {
        this->setupVanguard();
        return flowEbosMain<TypeTag>(argc_, argv_, outputCout_, outputFiles_);
    }

    /// \brief Initialize
    /// \param exitCode The exitCode of the program.
    ///
    /// \return Whether to actually run the simulator. I.e. true if
    /// parsing of command line was successful and no --help,
    /// --print-properties, or --print-parameters have been found.
    template <class TypeTagEarlyBird>
    bool initialize_(int& exitCode)
    {
        Dune::Timer externalSetupTimer;
        externalSetupTimer.start();

        handleVersionCmdLine_(argc_, argv_, Opm::moduleVersionName());

        // we always want to use the default locale, and thus spare us the trouble
        // with incorrect locale settings.
        resetLocale();

        // this is a work-around for a catch 22: we do not know what code path to use without
        // parsing the deck, but we don't know the deck without having access to the
        // parameters and this requires to know the type tag to be used. To solve this, we
        // use a type tag just for parsing the parameters before we instantiate the actual
        // simulator object. (Which parses the parameters again, but since this is done in an
        // identical manner it does not matter.)
        typedef TypeTagEarlyBird PreTypeTag;
        using PreProblem = GetPropType<PreTypeTag, Properties::Problem>;

        PreProblem::setBriefDescription("Flow, an advanced reservoir simulator for ECL-decks provided by the Open Porous Media project.");
        int status = FlowMainEbos<PreTypeTag>::setupParameters_(argc_, argv_, EclGenericVanguard::comm());
        if (status != 0) {
            // if setupParameters_ returns a value smaller than 0, there was no error, but
            // the program should abort. This is the case e.g. for the --help and the
            // --print-properties parameters.
#if HAVE_MPI
            if (status >= 0)
                MPI_Abort(MPI_COMM_WORLD, status);
#endif
            exitCode = (status > 0) ? status : EXIT_SUCCESS;
            return false; //  Whether to run the simulator
        }

        std::string deckFilename;
        std::string outputDir;
        if ( eclipseState_ ) {
            deckFilename      = eclipseState_->getIOConfig().fullBasePath();
            outputDir         = eclipseState_->getIOConfig().getOutputDir();
        }
        else {
            deckFilename      = EWOMS_GET_PARAM(PreTypeTag, std::string, EclDeckFileName);
            outputDir         = EWOMS_GET_PARAM(PreTypeTag, std::string, OutputDir);
        }

#if HAVE_DAMARIS
        // The defaults for the paramaters are set in ebos/eclwriter.hh
        enableDamarisOutput_           = EWOMS_GET_PARAM(PreTypeTag, bool, EnableDamarisOutput);
        enableDamarisOutputCollective_ = EWOMS_GET_PARAM(PreTypeTag, bool, EnableDamarisOutputCollective) ;
        saveToDamarisHDF5_             = EWOMS_GET_PARAM(PreTypeTag, bool, DamarisSaveToHdf);
        damarisPythonFilename_         = EWOMS_GET_PARAM(PreTypeTag, std::string, DamarisPythonScript);
        damarisPythonParaviewFilename_ = EWOMS_GET_PARAM(PreTypeTag, std::string, DamarisPythonParaviewScript);
        damarisSimName_                = EWOMS_GET_PARAM(PreTypeTag, std::string, DamarisSimName);
        
        nDamarisCores_                 = EWOMS_GET_PARAM(PreTypeTag, int, DamarisDedicatedCores);
        nDamarisNodes_                 = EWOMS_GET_PARAM(PreTypeTag, int, DamarisDedicatedNodes);
        shmemSizeBytes_                = EWOMS_GET_PARAM(PreTypeTag, long, DamarisSharedMemeorySizeBytes);
        
        damarisLogLevel_                = EWOMS_GET_PARAM(PreTypeTag, std::string, DamarisLogLevel);
        
        
        if (outputDir.empty()) {
            outputDir = ".";
        }
        
        /*
        std::string OutputDir, 
                    bool enableDamarisOutputCollective, 
                    bool saveToHDF5, 
                    int  nDamarisCores,
                    int  nDamarisNodes,
                    long shmemSizeBytes,
                    std::string pythonFilename, 
                    std::string simName, 
                    
                    std::string logLevel,
                    std::string paraviewPythonFilename
                    */
        // The map will specify the output directory and Damaris HDF5 FileMode (either FilePerCore or Collective storage)
        // The map file find all occurences of the string in position 1 and repalce it/them with string in position 2
        // We pass the comm object as it is needed to initialize (and distribute) the simulation 'magic number' which is used to
        // name the simulation by default. It is used in the Damaris XML file that is written from initDamarisXmlFile.cpp
        std::map<std::string, std::string> find_replace_map = Opm::DamarisOutput::DamarisKeywords(EclGenericVanguard::comm(),
                                                                                                   outputDir, 
                                                                                                   enableDamarisOutputCollective_, 
                                                                                                   saveToDamarisHDF5_, 
                                                                                                   nDamarisCores_,
                                                                                                   nDamarisNodes_,
                                                                                                   shmemSizeBytes_,
                                                                                                   damarisPythonFilename_,
                                                                                                   damarisSimName_,
                                                                                                   damarisLogLevel_,
                                                                                                   damarisPythonParaviewFilename_
                                                                                                       );

        if (enableDamarisOutput_) {
            this->setupDamaris( outputDir, find_replace_map );
        }
#endif // HAVE_DAMARIS
<<<<<<< HEAD
        // if isSimulationRank_ is false, then the rank is a Damaris server rank, so do no further processing here.
        // The Damaris server process will stay in the damaris_start() call until the clients call damaris_stop()
        if (isSimulationRank_) 
        {
=======

        if (isSimulationRank_) {
>>>>>>> c08dcb92
            int mpiRank = EclGenericVanguard::comm().rank();
            outputCout_ = false;
            if (mpiRank == 0)
                outputCout_ = EWOMS_GET_PARAM(PreTypeTag, bool, EnableTerminalOutput);


            if (deckFilename.empty()) {
                if (mpiRank == 0) {
                    std::cerr << "No input case given. Try '--help' for a usage description.\n";
                }
                exitCode = EXIT_FAILURE;
                return false;
            }

            using PreVanguard = GetPropType<PreTypeTag, Properties::Vanguard>;
            try {
                deckFilename = PreVanguard::canonicalDeckPath(deckFilename);
            }
            catch (const std::exception& e) {
                if ( mpiRank == 0 ) {
                    std::cerr << "Exception received: " << e.what() << ". Try '--help' for a usage description.\n";
                }
    #if HAVE_MPI
                MPI_Abort(MPI_COMM_WORLD, EXIT_FAILURE);
    #endif
                exitCode = EXIT_FAILURE;
                return false;
            }

            std::string cmdline_params;
            if (outputCout_) {
                printFlowBanner(EclGenericVanguard::comm().size(),
                                getNumThreads<PreTypeTag>(),
                                Opm::moduleVersionName());
                std::ostringstream str;
                Parameters::printValues<PreTypeTag>(str);
                cmdline_params = str.str();
            }

            // Create Deck and EclipseState.
            try {
                this->readDeck(deckFilename,
                               outputDir,
                               EWOMS_GET_PARAM(PreTypeTag, std::string, OutputMode),
                               !EWOMS_GET_PARAM(PreTypeTag, bool, SchedRestart),
                               EWOMS_GET_PARAM(PreTypeTag, bool,  EnableLoggingFalloutWarning),
                               EWOMS_GET_PARAM(PreTypeTag, bool, EclStrictParsing),
                               mpiRank,
                               EWOMS_GET_PARAM(PreTypeTag, int, EclOutputInterval),
                               cmdline_params,
                               Opm::moduleVersion(),
                               Opm::compileTimestamp());
                setupTime_ = externalSetupTimer.elapsed();
            }
            catch (const std::invalid_argument& e)
            {
                if (outputCout_) {
                    std::cerr << "Failed to create valid EclipseState object." << std::endl;
                    std::cerr << "Exception caught: " << e.what() << std::endl;
                }
    #if HAVE_MPI
                MPI_Abort(MPI_COMM_WORLD, EXIT_FAILURE);
    #endif
                exitCode = EXIT_FAILURE;
                return false;
            }
<<<<<<< HEAD
        }  // if (isSimulationRank_)
=======
        }
>>>>>>> c08dcb92
        exitCode = EXIT_SUCCESS;
        return true;
    }

    // This function is an extreme special case, if the program has been invoked
    // *exactly* as:
    //
    //    flow   --version
    //
    // the call is intercepted by this function which will print "flow $version"
    // on stdout and exit(0).
    void handleVersionCmdLine_(int argc, char** argv,
                               std::string_view moduleVersionName);

    // This function is a special case, if the program has been invoked
    // with the argument "--test-split-communicator=true" as the FIRST
    // argument, it will be removed from the argument list and we set the
    // test_split_comm_ flag to true.
    // Note: initializing the parameter system before MPI could make this
    // use the parameter system instead.
    void handleTestSplitCommunicatorCmdLine_();

    int runMICP(const Phases& phases)
    {
        if (!phases.active(Phase::WATER) || (phases.size() > 2)) {
            if (outputCout_) {
                std::cerr << "No valid configuration is found for MICP simulation, "
                          << "the only valid option is water + MICP\n";
            }

            return EXIT_FAILURE;
        }

        return flowEbosMICPMain(this->argc_,
                                this->argv_,
                                this->outputCout_,
                                this->outputFiles_);
    }

    int runTwoPhase(const Phases& phases)
    {
        const bool diffusive = eclipseState_->getSimulationConfig().isDiffusive();
        const bool disgasw = eclipseState_->getSimulationConfig().hasDISGASW();

        // oil-gas
        if (phases.active( Phase::OIL ) && phases.active( Phase::GAS )) {
            if (diffusive) {
                return flowEbosGasOilDiffuseMain(argc_, argv_, outputCout_, outputFiles_);
            } else {
                return flowEbosGasOilMain(argc_, argv_, outputCout_, outputFiles_);
            }
        }

        // oil-water
        else if ( phases.active( Phase::OIL ) && phases.active( Phase::WATER ) ) {
            if (diffusive) {
                if (outputCout_) {
                    std::cerr << "The DIFFUSE option is not available for the two-phase water/oil model." << std::endl;
                }
                return EXIT_FAILURE;
            }
            return flowEbosOilWaterMain(argc_, argv_, outputCout_, outputFiles_);
        }

        // gas-water
        else if ( phases.active( Phase::GAS ) && phases.active( Phase::WATER ) ) {
            if (disgasw) {
                if (diffusive) {
                    return flowEbosGasWaterDissolutionDiffuseMain(argc_, argv_, outputCout_, outputFiles_);
                }
                return flowEbosGasWaterDissolutionMain(argc_, argv_, outputCout_, outputFiles_);
            }
            if (diffusive) {
                if (outputCout_) {
                    std::cerr << "The DIFFUSE option is not available for the two-phase gas/water model without disgasw." << std::endl;
                }
                return EXIT_FAILURE;
            }

            return flowEbosGasWaterMain(argc_, argv_, outputCout_, outputFiles_);
        }
        else {
            if (outputCout_) {
                std::cerr << "No suitable configuration found, valid are Twophase (oilwater, oilgas and gaswater), polymer, solvent, or blackoil" << std::endl;
            }

            return EXIT_FAILURE;
        }
    }

    int runPolymer(const Phases& phases)
    {
        if (! phases.active(Phase::WATER)) {
            if (outputCout_)
                std::cerr << "No valid configuration is found for polymer simulation, valid options include "
                          << "oilwater + polymer and blackoil + polymer" << std::endl;

            return EXIT_FAILURE;
        }

        // Need to track the polymer molecular weight
        // for the injectivity study
        if (phases.active(Phase::POLYMW)) {
            // only oil water two phase for now
            assert (phases.size() == 4);
            return flowEbosOilWaterPolymerInjectivityMain(argc_, argv_, outputCout_, outputFiles_);
        }

        if (phases.size() == 3) { // oil water polymer case
            return flowEbosOilWaterPolymerMain(argc_, argv_, outputCout_, outputFiles_);
        }
        else {
            return flowEbosPolymerMain(argc_, argv_, outputCout_, outputFiles_);
        }
    }

    int runFoam()
    {
        return flowEbosFoamMain(argc_, argv_, outputCout_, outputFiles_);
    }

    int runWaterOnly(const Phases& phases)
    {
        if (!phases.active(Phase::WATER) || phases.size() != 1) {
            if (outputCout_)
                std::cerr << "No valid configuration is found for water-only simulation, valid options include "
                          << "water, water + thermal" << std::endl;

            return EXIT_FAILURE;
        }

        return flowEbosWaterOnlyMain(argc_, argv_, outputCout_, outputFiles_);
    }

    int runWaterOnlyEnergy(const Phases& phases)
    {
        if (!phases.active(Phase::WATER) || phases.size() != 2) {
            if (outputCout_)
                std::cerr << "No valid configuration is found for water-only simulation, valid options include "
                          << "water, water + thermal" << std::endl;

            return EXIT_FAILURE;
        }

        return flowEbosWaterOnlyEnergyMain(argc_, argv_, outputCout_, outputFiles_);
    }

    int runBrine(const Phases& phases)
    {
        if (! phases.active(Phase::WATER) || phases.size() == 2) {
            if (outputCout_)
                std::cerr << "No valid configuration is found for brine simulation, valid options include "
                          << "oilwater + brine, gaswater + brine and blackoil + brine" << std::endl;

            return EXIT_FAILURE;
        }

        if (phases.size() == 3) {

            if (phases.active(Phase::OIL)){ // oil water brine case
                return flowEbosOilWaterBrineMain(argc_, argv_, outputCout_, outputFiles_);
            }
            if (phases.active(Phase::GAS)){ // gas water brine case
                if (eclipseState_->getSimulationConfig().hasPRECSALT() &&
                    eclipseState_->getSimulationConfig().hasVAPWAT()) {
                    //case with water vaporization into gas phase and salt precipitation
                    return flowEbosGasWaterSaltprecVapwatMain(argc_, argv_, outputCout_, outputFiles_);
                }
                else {
                    return flowEbosGasWaterBrineMain(argc_, argv_, outputCout_, outputFiles_);
                }
            }
        }
        else if (eclipseState_->getSimulationConfig().hasPRECSALT()) {
            if (eclipseState_->getSimulationConfig().hasVAPWAT()) {
                    //case with water vaporization into gas phase and salt precipitation
                    return flowEbosBrinePrecsaltVapwatMain(argc_, argv_, outputCout_, outputFiles_);
            }
            else {
                return flowEbosBrineSaltPrecipitationMain(argc_, argv_, outputCout_, outputFiles_);
            }
        }
        else {
            return flowEbosBrineMain(argc_, argv_, outputCout_, outputFiles_);
        }

        return EXIT_FAILURE;
    }

    int runSolvent()
    {
        return flowEbosSolventMain(argc_, argv_, outputCout_, outputFiles_);
    }

    int runExtendedBlackOil()
    {
        return flowEbosExtboMain(argc_, argv_, outputCout_, outputFiles_);
    }

    int runThermal(const Phases& phases)
    {
        // oil-gas-thermal
        if (!phases.active( Phase::WATER ) && phases.active( Phase::OIL ) && phases.active( Phase::GAS )) {
            return flowEbosGasOilEnergyMain(argc_, argv_, outputCout_, outputFiles_);
        }

        // water-gas-thermal
        if (!phases.active( Phase::OIL ) && phases.active( Phase::WATER ) && phases.active( Phase::GAS )) {
            return flowEbosGasWaterEnergyMain(argc_, argv_, outputCout_, outputFiles_);
        }

        return flowEbosEnergyMain(argc_, argv_, outputCout_, outputFiles_);
    }

    int runBlackOil()
    {
        const bool diffusive = eclipseState_->getSimulationConfig().isDiffusive();
        if (diffusive) {
            // Use the traditional linearizer, as the TpfaLinearizer does not
            // support the diffusion module yet.
            return flowEbosBlackoilMain(argc_, argv_, outputCout_, outputFiles_);
        } else {
            return flowEbosBlackoilTpfaMain(argc_, argv_, outputCout_, outputFiles_);
        }
    }

    void readDeck(const std::string& deckFilename,
                  const std::string& outputDir,
                  const std::string& outputMode,
                  const bool init_from_restart_file,
                  const bool allRanksDbgPrtLog,
                  const bool strictParsing,
                  const int mpiRank,
                  const int output_param,
                  const std::string& parameters,
                  std::string_view moduleVersion,
                  std::string_view compileTimestamp);

    void setupVanguard();

    template<class TypeTag>
    static int getNumThreads()
    {

        int threads = 1;

#ifdef _OPENMP
        // This function is called before the parallel OpenMP stuff gets initialized.
        // That initialization happends after the deck is read and we want this message.
        // Hence we duplicate the code of setupParallelism to get the number of threads.
        if (std::getenv("OMP_NUM_THREADS"))
            threads =  omp_get_max_threads();
        else
            threads = std::min(2, omp_get_max_threads());

        const int input_threads = EWOMS_GET_PARAM(TypeTag, int, ThreadsPerProcess);

        if (input_threads > 0)
            threads = std::min(input_threads, omp_get_max_threads());
#endif

        return threads;
    }

#if HAVE_DAMARIS
    void setupDamaris(const std::string& outputDir, std::map<std::string, std::string>& find_replace_map );
#endif

    int argc_{0};
    char** argv_{nullptr};
    bool outputCout_{false};
    bool outputFiles_{false};
    double setupTime_{0.0};
    std::string deckFilename_{};
    std::string flowProgName_{};
    char *saveArgs_[3]{nullptr};
    std::unique_ptr<UDQState> udqState_{};
    std::unique_ptr<Action::State> actionState_{};
    std::unique_ptr<WellTestState> wtestState_{};

    // These variables may be owned by both Python and the simulator
    std::shared_ptr<EclipseState> eclipseState_{};
    std::shared_ptr<Schedule> schedule_{};
    std::shared_ptr<SummaryConfig> summaryConfig_{};

    // To demonstrate run with non_world_comm
    bool test_split_comm_ = false;
    bool isSimulationRank_ = true;
#if HAVE_DAMARIS
    bool enableDamarisOutput_ = false;
    bool enableDamarisOutputCollective_ = true ;
    bool saveToDamarisHDF5_ = true ;
    std::string damarisPythonFilename_ = "" ;
    std::string damarisPythonParaviewFilename_ = "" ;
    std::string damarisSimName_  = ""       ; // empty defaults to opm-sim-<magic_number>
    std::string damarisLogLevel_ = "info"   ;
    int nDamarisCores_   = 1 ;
    int nDamarisNodes_   = 0 ;
    long shmemSizeBytes_ = 536870912 ;
#endif
};

} // namespace Opm

#endif // OPM_MAIN_HEADER_INCLUDED<|MERGE_RESOLUTION|>--- conflicted
+++ resolved
@@ -145,18 +145,10 @@
     int runDynamic()
     {
         int exitCode = EXIT_SUCCESS;
-<<<<<<< HEAD
-        {
-            if (initialize_<Properties::TTag::FlowEarlyBird>(exitCode)) {
-                if (isSimulationRank_)  {
-                    return this->dispatchDynamic_();
-                }
-=======
        
         if (initialize_<Properties::TTag::FlowEarlyBird>(exitCode)) {
             if (isSimulationRank_) {
                 return this->dispatchDynamic_();
->>>>>>> c08dcb92
             }
         }
 
@@ -389,15 +381,10 @@
             this->setupDamaris( outputDir, find_replace_map );
         }
 #endif // HAVE_DAMARIS
-<<<<<<< HEAD
         // if isSimulationRank_ is false, then the rank is a Damaris server rank, so do no further processing here.
         // The Damaris server process will stay in the damaris_start() call until the clients call damaris_stop()
         if (isSimulationRank_) 
         {
-=======
-
-        if (isSimulationRank_) {
->>>>>>> c08dcb92
             int mpiRank = EclGenericVanguard::comm().rank();
             outputCout_ = false;
             if (mpiRank == 0)
@@ -464,11 +451,7 @@
                 exitCode = EXIT_FAILURE;
                 return false;
             }
-<<<<<<< HEAD
-        }  // if (isSimulationRank_)
-=======
-        }
->>>>>>> c08dcb92
+        }
         exitCode = EXIT_SUCCESS;
         return true;
     }
