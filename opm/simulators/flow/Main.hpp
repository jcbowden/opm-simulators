/*
  Copyright 2013, 2014, 2015 SINTEF ICT, Applied Mathematics.
  Copyright 2014 Dr. Blatt - HPC-Simulation-Software & Services
  Copyright 2015 IRIS AS
  Copyright 2014 STATOIL ASA.

  This file is part of the Open Porous Media project (OPM).

  OPM is free software: you can redistribute it and/or modify
  it under the terms of the GNU General Public License as published by
  the Free Software Foundation, either version 3 of the License, or
  (at your option) any later version.

  OPM is distributed in the hope that it will be useful,
  but WITHOUT ANY WARRANTY; without even the implied warranty of
  MERCHANTABILITY or FITNESS FOR A PARTICULAR PURPOSE.  See the
  GNU General Public License for more details.

  You should have received a copy of the GNU General Public License
  along with OPM.  If not, see <http://www.gnu.org/licenses/>.
*/
#ifndef OPM_MAIN_HEADER_INCLUDED
#define OPM_MAIN_HEADER_INCLUDED

#include <flow/flow_ebos_blackoil.hpp>

#include <flow/flow_ebos_gasoil.hpp>
#include <flow/flow_ebos_gasoil_energy.hpp>
#include <flow/flow_ebos_oilwater.hpp>
#include <flow/flow_ebos_gaswater.hpp>
#include <flow/flow_ebos_solvent.hpp>
#include <flow/flow_ebos_polymer.hpp>
#include <flow/flow_ebos_extbo.hpp>
#include <flow/flow_ebos_foam.hpp>
#include <flow/flow_ebos_brine.hpp>
#include <flow/flow_ebos_oilwater_brine.hpp>
#include <flow/flow_ebos_energy.hpp>
#include <flow/flow_ebos_oilwater_polymer.hpp>
#include <flow/flow_ebos_oilwater_polymer_injectivity.hpp>
#include <flow/flow_ebos_micp.hpp>

#include <opm/parser/eclipse/Deck/Deck.hpp>
#include <opm/parser/eclipse/Parser/ErrorGuard.hpp>
#include <opm/parser/eclipse/Parser/Parser.hpp>
#include <opm/parser/eclipse/Parser/ParseContext.hpp>
#include <opm/parser/eclipse/EclipseState/EclipseState.hpp>
#include <opm/parser/eclipse/EclipseState/checkDeck.hpp>
#include <opm/parser/eclipse/EclipseState/Schedule/ArrayDimChecker.hpp>
#include <opm/parser/eclipse/EclipseState/Schedule/UDQ/UDQState.hpp>
#include <opm/parser/eclipse/EclipseState/Schedule/Action/State.hpp>
#include <opm/parser/eclipse/EclipseState/Schedule/Well/WellTestState.hpp>

#include <opm/models/utils/propertysystem.hh>
#include <opm/models/utils/parametersystem.hh>

#include <opm/simulators/flow/FlowMainEbos.hpp>
#include <opm/simulators/utils/readDeck.hpp>

#if HAVE_DUNE_FEM
#include <dune/fem/misc/mpimanager.hh>
#else
#include <dune/common/parallel/mpihelper.hh>
#endif

#if HAVE_MPI
#include <opm/simulators/utils/ParallelEclipseState.hpp>
#endif

#if OPM_HAVE_DAMARIS
#include <Damaris.h>
#endif

#include <cassert>
#include <cstdlib>
#include <filesystem>
#include <iostream>
#include <memory>
#include <stdexcept>
#include <string>
#include <type_traits>
#include <utility>

namespace Opm::Properties {

// this is a dummy type tag that is used to setup the parameters before the actual
// simulator.
namespace TTag {
struct FlowEarlyBird {
    using InheritsFrom = std::tuple<EclFlowProblem>;
};
}

} // namespace Opm::Properties

namespace Opm {

template <class TypeTag>
void flowEbosSetDeck(std::shared_ptr<Deck> deck,
                     std::shared_ptr<EclipseState> eclState,
                     std::shared_ptr<Schedule> schedule,
                     std::shared_ptr<SummaryConfig> summaryConfig)
{
    using Vanguard = GetPropType<TypeTag, Properties::Vanguard>;

    Vanguard::setExternalDeck(deck);
    Vanguard::setExternalEclState(eclState);
    Vanguard::setExternalSchedule(schedule);
    Vanguard::setExternalSummaryConfig(summaryConfig);
}

// ----------------- Main program -----------------
template <class TypeTag>
int flowEbosMain(int argc, char** argv, bool outputCout, bool outputFiles)
{
    // we always want to use the default locale, and thus spare us the trouble
    // with incorrect locale settings.
    resetLocale();

    FlowMainEbos<TypeTag> mainfunc(argc, argv, outputCout, outputFiles);
    return mainfunc.execute();
}

// ----------------- Main class -----------------
//   For now, we will either be instantiated from main() in flow.cpp,
//   or from a Python pybind11 module..
// NOTE (March 2020): When used from a pybind11 module, we do not neccessarily
//   want to run the whole simulation by calling run(), it is also
//   useful to just run one report step at a time. According to these different
//   usage scenarios, we refactored the original run() in flow.cpp into this class.
class Main
{
private:
    using FlowMainEbosType = FlowMainEbos<Properties::TTag::EclFlowProblem>;

public:
    Main(int argc, char** argv) : argc_(argc), argv_(argv)  { initMPI();  }

    // This constructor can be called from Python
    Main(const std::string& filename)
    {
        setArgvArgc_(filename);
        initMPI();
    }

    // This constructor can be called from Python when Python has
    // already parsed a deck
    Main(std::shared_ptr<Deck> deck,
         std::shared_ptr<EclipseState> eclipseState,
         std::shared_ptr<Schedule> schedule,
         std::shared_ptr<SummaryConfig> summaryConfig)
        : deck_{std::move(deck)}
        , eclipseState_{std::move(eclipseState)}
        , schedule_{std::move(schedule)}
        , summaryConfig_{std::move(summaryConfig)}
    {
        setArgvArgc_(deck_->getDataFile());
        initMPI();
    }

#define DEMONSTRATE_RUN_WITH_NONWORLD_COMM 0

    ~Main()
    {
#if DEMONSTRATE_RUN_WITH_NONWORLD_COMM
#if HAVE_MPI
        // Cannot use EclGenericVanguard::comm()
        // to get world size here, as it may be
        // a split communication at this point.
        int world_size;
        MPI_Comm_size(MPI_COMM_WORLD, &world_size);
        if (world_size > 1) {
            MPI_Comm new_comm = EclGenericVanguard::comm();
            int result;
            MPI_Comm_compare(MPI_COMM_WORLD, new_comm, &result);
            assert(result == MPI_UNEQUAL);
            MPI_Comm_free(&new_comm);
        }
#endif // HAVE_MPI
#endif // DEMONSTRATE_RUN_WITH_NONWORLD_COMM

        EclGenericVanguard::setCommunication(nullptr);

#if HAVE_MPI && !HAVE_DUNE_FEM
        MPI_Finalize();
#endif
    }

    void setArgvArgc_(const std::string& filename)
    {
        this->deckFilename_ = filename;
        this->flowProgName_ = "flow";

        this->argc_ = 2;
        this->saveArgs_[0] = const_cast<char *>(this->flowProgName_.c_str());
        this->saveArgs_[1] = const_cast<char *>(this->deckFilename_.c_str());

        // Note: argv[argc] must exist and be nullptr
        assert ((sizeof this->saveArgs_) > (this->argc_ * sizeof this->saveArgs_[0]));
        this->saveArgs_[this->argc_] = nullptr;

        this->argv_ = this->saveArgs_;
    }

    void initMPI()
    {
#if HAVE_DUNE_FEM
        Dune::Fem::MPIManager::initialize(argc_, argv_);
#elif HAVE_MPI
        MPI_Init(&argc_, &argv_);
#endif
        EclGenericVanguard::setCommunication(std::make_unique<Parallel::Communication>());

#if  OPM_HAVE_DAMARIS
#if HAVE_MPI
              int is_client ;
              MPI_Comm new_comm;
              std::cout << "INFO: initializing Damaris using file: /home/jbowden/config.xml" << std::endl;
              int err = damaris_initialize("/home/jbowden/config.xml" , EclGenericVanguard::comm()) ;
              damaris_start(&is_client) ;
              isSimulationRank_ = (is_client > 0) ;
              if (isSimulationRank_) {
                  damaris_client_comm_get (&new_comm) ;
                  EclGenericVanguard::setCommunication(std::make_unique<Parallel::Communication>(new_comm));
              }
#endif // HAVE_MPI
#endif


<<<<<<< HEAD
=======


>>>>>>> de4e2f48
#if  OPM_HAVE_DAMARIS
#if HAVE_MPI
              int is_client ;
              MPI_Comm new_comm;
              std::cout << "INFO: initializing Damaris using file: /home/jbowden/config.xml" << std::endl;
              int err = damaris_initialize("/home/jbowden/config.xml" , EclGenericVanguard::comm()) ;
              damaris_start(&is_client) ;
              isSimulationRank_ = (is_client > 0) ;
              if (isSimulationRank_) {
                  damaris_client_comm_get (&new_comm) ;
                  EclGenericVanguard::setCommunication(std::make_unique<Parallel::Communication>(new_comm));
              }
#endif // HAVE_MPI
#endif


#if DEMONSTRATE_RUN_WITH_NONWORLD_COMM
#if HAVE_MPI
#if !OPM_HAVE_DAMARIS
            if (EclGenericVanguard::comm().size() > 1) {
                int world_rank = EclGenericVanguard::comm().rank();
                int color = (world_rank == 0);
                MPI_Comm new_comm;
                MPI_Comm_split(EclGenericVanguard::comm(), color, world_rank, &new_comm);
                isSimulationRank_ = (world_rank > 0);
                EclGenericVanguard::setCommunication(std::make_unique<Parallel::Communication>(new_comm));
            }
#endif
#endif // HAVE_MPI
#endif // DEMONSTRATE_RUN_WITH_NONWORLD_COMM
    }

    int runDynamic()
    {
        int exitCode = EXIT_SUCCESS;
        if (isSimulationRank_) {
            if (initialize_<Properties::TTag::FlowEarlyBird>(exitCode)) {
                return this->dispatchDynamic_();
            }
        }

        return exitCode;
    }

    template <class TypeTag>
    int runStatic()
    {
        int exitCode = EXIT_SUCCESS;
        if (isSimulationRank_) {
            if (initialize_<TypeTag>(exitCode)) {
                return this->dispatchStatic_<TypeTag>();
            }
        }

        return exitCode;
    }

    // To be called from the Python interface code. Only do the
    // initialization and then return a pointer to the FlowEbosMain
    // object that can later be accessed directly from the Python interface
    // to e.g. advance the simulator one report step
    std::unique_ptr<FlowMainEbosType> initFlowEbosBlackoil(int& exitCode)
    {
        exitCode = EXIT_SUCCESS;
        if (initialize_<Properties::TTag::FlowEarlyBird>(exitCode)) {
            // TODO: check that this deck really represents a blackoil
            // case. E.g. check that number of phases == 3
            flowEbosBlackoilSetDeck(
                setupTime_,
                deck_,
                eclipseState_,
                schedule_,
                std::move(udqState_),
                std::move(this->actionState_),
                std::move(this->wtestState_),
                summaryConfig_);
            return flowEbosBlackoilMainInit(
                argc_, argv_, outputCout_, outputFiles_);
        } else {
            //NOTE: exitCode was set by initialize_() above;
            return std::unique_ptr<FlowMainEbosType>(); // nullptr
        }
    }

private:
    int dispatchDynamic_()
    {
        const auto& rspec = this->eclipseState_->runspec();
        const auto& phases = rspec.phases();

        // run the actual simulator
        //
        // TODO: make sure that no illegal combinations like thermal and
        //       twophase are requested.

        // Single-phase case
        if (rspec.micp()) {
            return this->runMICP(phases);
        }

        // Twophase cases
        else if (phases.size() == 2 && !eclipseState_->getSimulationConfig().isThermal()) {
            return this->runTwoPhase(phases);
        }

        // Polymer case
        else if (phases.active(Phase::POLYMER)) {
            return this->runPolymer(phases);
        }

        // Foam case
        else if (phases.active(Phase::FOAM)) {
            return this->runFoam();
        }

        // Brine case
        else if (phases.active(Phase::BRINE)) {
            return this->runBrine(phases);
        }

        // Solvent case
        else if (phases.active(Phase::SOLVENT)) {
            return this->runSolvent();
        }

        // Extended BO case
        else if (phases.active(Phase::ZFRACTION)) {
            return this->runExtendedBlackOil();
        }

        // Energy case
        else if (eclipseState_->getSimulationConfig().isThermal()) {
            return this->runThermal(phases);
        }

        // Blackoil case
        else if (phases.size() == 3) {
            return this->runBlackOil();
        }

        else {
            if (outputCout_) {
                std::cerr << "No suitable configuration found, valid are "
                          << "Twophase, polymer, foam, brine, solvent, "
                          << "energy, and blackoil.\n";
            }

            return EXIT_FAILURE;
        }
    }

    template <class TypeTag>
    int dispatchStatic_()
    {
        flowEbosSetDeck<TypeTag>(
            deck_, eclipseState_, schedule_, summaryConfig_);
        return flowEbosMain<TypeTag>(argc_, argv_, outputCout_, outputFiles_);
    }

    /// \brief Initialize
    /// \param exitCode The exitCode of the program.
    ///
    /// \return Whether to actually run the simulator. I.e. true if
    /// parsing of command line was successful and no --help,
    /// --print-properties, or --print-parameters have been found.
    template <class TypeTagEarlyBird>
    bool initialize_(int& exitCode)
    {
        Dune::Timer externalSetupTimer;
        externalSetupTimer.start();

        handleVersionCmdLine_(argc_, argv_);
#if HAVE_DUNE_FEM
        int mpiRank = Dune::Fem::MPIManager::rank();
#else
        int mpiRank = EclGenericVanguard::comm().rank();
#endif

        // we always want to use the default locale, and thus spare us the trouble
        // with incorrect locale settings.
        resetLocale();

        // this is a work-around for a catch 22: we do not know what code path to use without
        // parsing the deck, but we don't know the deck without having access to the
        // parameters and this requires to know the type tag to be used. To solve this, we
        // use a type tag just for parsing the parameters before we instantiate the actual
        // simulator object. (Which parses the parameters again, but since this is done in an
        // identical manner it does not matter.)
        typedef TypeTagEarlyBird PreTypeTag;
        using PreProblem = GetPropType<PreTypeTag, Properties::Problem>;

        PreProblem::setBriefDescription("Flow, an advanced reservoir simulator for ECL-decks provided by the Open Porous Media project.");
        int status = FlowMainEbos<PreTypeTag>::setupParameters_(argc_, argv_, EclGenericVanguard::comm());
        if (status != 0) {
            // if setupParameters_ returns a value smaller than 0, there was no error, but
            // the program should abort. This is the case e.g. for the --help and the
            // --print-properties parameters.
#if HAVE_MPI
            if (status >= 0)
                MPI_Abort(MPI_COMM_WORLD, status);
#endif
            exitCode = (status > 0) ? status : EXIT_SUCCESS;
            return false; //  Whether to run the simulator
        }

        FileOutputMode outputMode = FileOutputMode::OUTPUT_NONE;
        outputCout_ = false;
        if (mpiRank == 0)
            outputCout_ = EWOMS_GET_PARAM(PreTypeTag, bool, EnableTerminalOutput);

        std::string deckFilename;
        std::string outputDir;
        if ( eclipseState_ ) {
            deckFilename = eclipseState_->getIOConfig().fullBasePath();
            outputDir = eclipseState_->getIOConfig().getOutputDir();
        }
        else {
            deckFilename = EWOMS_GET_PARAM(PreTypeTag, std::string, EclDeckFileName);
        }

        if (deckFilename.empty()) {
            if (mpiRank == 0) {
                std::cerr << "No input case given. Try '--help' for a usage description.\n";
            }
            exitCode = EXIT_FAILURE;
            return false;
        }

        using PreVanguard = GetPropType<PreTypeTag, Properties::Vanguard>;
        try {
            deckFilename = PreVanguard::canonicalDeckPath(deckFilename);
        }
        catch (const std::exception& e) {
            if ( mpiRank == 0 ) {
                std::cerr << "Exception received: " << e.what() << ". Try '--help' for a usage description.\n";
            }
#if HAVE_MPI
            MPI_Abort(MPI_COMM_WORLD, EXIT_FAILURE);
#endif
            exitCode = EXIT_FAILURE;
            return false;
        }
        if (outputCout_) {
            FlowMainEbos<PreTypeTag>::printBanner(EclGenericVanguard::comm());
        }
        // Create Deck and EclipseState.
        try {
            auto python = std::make_shared<Python>();
            const bool init_from_restart_file = !EWOMS_GET_PARAM(PreTypeTag, bool, SchedRestart);
            if (outputDir.empty())
                outputDir = EWOMS_GET_PARAM(PreTypeTag, std::string, OutputDir);
            outputMode = setupLogging(mpiRank,
                                      deckFilename,
                                      outputDir,
                                      EWOMS_GET_PARAM(PreTypeTag, std::string, OutputMode),
                                      outputCout_, "STDOUT_LOGGER");
            auto parseContext =
                std::make_unique<ParseContext>(std::vector<std::pair<std::string , InputError::Action>>
                                               {{ParseContext::PARSE_RANDOM_SLASH, InputError::IGNORE},
                                                {ParseContext::PARSE_MISSING_DIMS_KEYWORD, InputError::WARN},
                                                {ParseContext::SUMMARY_UNKNOWN_WELL, InputError::WARN},
                                                {ParseContext::SUMMARY_UNKNOWN_GROUP, InputError::WARN}});
            if (EWOMS_GET_PARAM(PreTypeTag, bool, EclStrictParsing))
                parseContext->update(InputError::DELAYED_EXIT1);

            FlowMainEbos<PreTypeTag>::printPRTHeader(outputCout_);

            if (outputCout_) {
                OpmLog::info("Reading deck file '" + deckFilename + "'");
            }

            std::optional<int> outputInterval;
            int output_param = EWOMS_GET_PARAM(PreTypeTag, int, EclOutputInterval);
            if (output_param >= 0)
                outputInterval = output_param;

            readDeck(EclGenericVanguard::comm(), deckFilename, deck_, eclipseState_, schedule_, udqState_, actionState_, wtestState_,
                     summaryConfig_, nullptr, python, std::move(parseContext),
                     init_from_restart_file, outputCout_, outputInterval);

            setupTime_ = externalSetupTimer.elapsed();
            outputFiles_ = (outputMode != FileOutputMode::OUTPUT_NONE);
        }
        catch (const std::invalid_argument& e)
        {
            if (outputCout_) {
                std::cerr << "Failed to create valid EclipseState object." << std::endl;
                std::cerr << "Exception caught: " << e.what() << std::endl;
            }
#if HAVE_MPI
            MPI_Abort(MPI_COMM_WORLD, EXIT_FAILURE);
#endif
            exitCode = EXIT_FAILURE;
            return false;
        }

        exitCode = EXIT_SUCCESS;
        return true;
    }

    std::filesystem::path simulationCaseName_(const std::string& casename)
    {
        namespace fs = ::std::filesystem;

        auto exists = [](const fs::path& f)
        {
            return (fs::exists(f) && fs::is_regular_file(f))
                || (fs::is_symlink(f) &&
                    fs::is_regular_file(fs::read_symlink(f)));
        };

        auto simcase = fs::path { casename };

        if (exists(simcase)) {
            return simcase;
        }

        for (const auto& ext : { std::string("DATA"), std::string("data") }) {
            if (exists(simcase.replace_extension(ext))) {
                return simcase;
            }
        }

        throw std::invalid_argument {
            "Cannot find input case '" + casename + '\''
        };
    }

    // This function is an extreme special case, if the program has been invoked
    // *exactly* as:
    //
    //    flow   --version
    //
    // the call is intercepted by this function which will print "flow $version"
    // on stdout and exit(0).
    void handleVersionCmdLine_(int argc, char** argv)
    {
        auto pos = std::find_if(argv, argv + argc,
            [](const char* arg)
        {
            return std::strcmp(arg, "--version") == 0;
        });

        if (pos != argv + argc) {
            std::cout << "flow " << moduleVersionName() << std::endl;
            std::exit(EXIT_SUCCESS);
        }
    }

    int runMICP(const Phases& phases)
    {
        if (!phases.active(Phase::WATER) || (phases.size() > 2)) {
            if (outputCout_) {
                std::cerr << "No valid configuration is found for MICP simulation, "
                          << "the only valid option is water + MICP\n";
            }

            return EXIT_FAILURE;
        }

        flowEbosMICPSetDeck(this->setupTime_,
                            this->deck_,
                            this->eclipseState_,
                            this->schedule_,
                            this->summaryConfig_);

        return flowEbosMICPMain(this->argc_,
                                this->argv_,
                                this->outputCout_,
                                this->outputFiles_);
    }

    int runTwoPhase(const Phases& phases)
    {
        // oil-gas
        if (phases.active( Phase::OIL ) && phases.active( Phase::GAS )) {
            flowEbosGasOilSetDeck(
                setupTime_, deck_, eclipseState_, schedule_, summaryConfig_);
            return flowEbosGasOilMain(argc_, argv_, outputCout_, outputFiles_);
        }

        // oil-water
        else if ( phases.active( Phase::OIL ) && phases.active( Phase::WATER ) ) {
            flowEbosOilWaterSetDeck(
                setupTime_, deck_, eclipseState_, schedule_, summaryConfig_);
            return flowEbosOilWaterMain(argc_, argv_, outputCout_, outputFiles_);
        }

        // gas-water
        else if ( phases.active( Phase::GAS ) && phases.active( Phase::WATER ) ) {
            flowEbosGasWaterSetDeck(
                setupTime_, deck_, eclipseState_, schedule_, summaryConfig_);
            return flowEbosGasWaterMain(argc_, argv_, outputCout_, outputFiles_);
        }
        else {
            if (outputCout_) {
                std::cerr << "No suitable configuration found, valid are Twophase (oilwater, oilgas and gaswater), polymer, solvent, or blackoil" << std::endl;
            }

            return EXIT_FAILURE;
        }
    }

    int runPolymer(const Phases& phases)
    {
        if (! phases.active(Phase::WATER)) {
            if (outputCout_)
                std::cerr << "No valid configuration is found for polymer simulation, valid options include "
                          << "oilwater + polymer and blackoil + polymer" << std::endl;

            return EXIT_FAILURE;
        }

        // Need to track the polymer molecular weight
        // for the injectivity study
        if (phases.active(Phase::POLYMW)) {
            // only oil water two phase for now
            assert (phases.size() == 4);
            return flowEbosOilWaterPolymerInjectivityMain(argc_, argv_, outputCout_, outputFiles_);
        }

        if (phases.size() == 3) { // oil water polymer case
            flowEbosOilWaterPolymerSetDeck(
                setupTime_, deck_, eclipseState_, schedule_, summaryConfig_);
            return flowEbosOilWaterPolymerMain(argc_, argv_, outputCout_, outputFiles_);
        }
        else {
            flowEbosPolymerSetDeck(
                setupTime_, deck_, eclipseState_, schedule_, summaryConfig_);
            return flowEbosPolymerMain(argc_, argv_, outputCout_, outputFiles_);
        }
    }

    int runFoam()
    {
        flowEbosFoamSetDeck(
            setupTime_, deck_, eclipseState_, schedule_, summaryConfig_);

        return flowEbosFoamMain(argc_, argv_, outputCout_, outputFiles_);
    }

    int runBrine(const Phases& phases)
    {
        if (! phases.active(Phase::WATER)) {
            if (outputCout_)
                std::cerr << "No valid configuration is found for brine simulation, valid options include "
                          << "oilwater + brine and blackoil + brine" << std::endl;

            return EXIT_FAILURE;
        }

        if (phases.size() == 3) { // oil water brine case
            flowEbosOilWaterBrineSetDeck(
                setupTime_, deck_, eclipseState_, schedule_, summaryConfig_);
            return flowEbosOilWaterBrineMain(argc_, argv_, outputCout_, outputFiles_);
        }
        else {
            flowEbosBrineSetDeck(
                setupTime_, deck_, eclipseState_, schedule_, summaryConfig_);
            return flowEbosBrineMain(argc_, argv_, outputCout_, outputFiles_);
        }
    }

    int runSolvent()
    {
        flowEbosSolventSetDeck(
            setupTime_, deck_, eclipseState_, schedule_, summaryConfig_);

        return flowEbosSolventMain(argc_, argv_, outputCout_, outputFiles_);
    }

    int runExtendedBlackOil()
    {
        flowEbosExtboSetDeck(
            setupTime_, deck_, eclipseState_, schedule_, summaryConfig_);

        return flowEbosExtboMain(argc_, argv_, outputCout_, outputFiles_);
    }

    int runThermal(const Phases& phases)
    {
        // oil-gas-thermal
        if (!phases.active( Phase::WATER ) && phases.active( Phase::OIL ) && phases.active( Phase::GAS )) {
            flowEbosGasOilEnergySetDeck(
                setupTime_, deck_, eclipseState_, schedule_, summaryConfig_);
            return flowEbosGasOilEnergyMain(argc_, argv_, outputCout_, outputFiles_);
        }

        flowEbosEnergySetDeck(
            setupTime_, deck_, eclipseState_, schedule_, summaryConfig_);

        return flowEbosEnergyMain(argc_, argv_, outputCout_, outputFiles_);
    }

    int runBlackOil()
    {
        flowEbosBlackoilSetDeck(this->setupTime_,
                                this->deck_,
                                this->eclipseState_,
                                this->schedule_,
                                std::move(this->udqState_),
                                std::move(this->actionState_),
                                std::move(this->wtestState_),
                                this->summaryConfig_);

        return flowEbosBlackoilMain(argc_, argv_, outputCout_, outputFiles_);
    }

    int argc_{0};
    char** argv_{nullptr};
    bool outputCout_{false};
    bool outputFiles_{false};
    double setupTime_{0.0};
    std::string deckFilename_{};
    std::string flowProgName_{};
    char *saveArgs_[3]{nullptr};
    std::unique_ptr<UDQState> udqState_{};
    std::unique_ptr<Action::State> actionState_{};
    std::unique_ptr<WellTestState> wtestState_{};

    // These variables may be owned by both Python and the simulator
    std::shared_ptr<Deck> deck_{};
    std::shared_ptr<EclipseState> eclipseState_{};
    std::shared_ptr<Schedule> schedule_{};
    std::shared_ptr<SummaryConfig> summaryConfig_{};

    // To demonstrate run with non_world_comm
    bool isSimulationRank_ = true;
};

} // namespace Opm

#endif // OPM_MAIN_HEADER_INCLUDED<|MERGE_RESOLUTION|>--- conflicted
+++ resolved
@@ -225,12 +225,6 @@
 #endif // HAVE_MPI
 #endif
 
-
-<<<<<<< HEAD
-=======
-
-
->>>>>>> de4e2f48
 #if  OPM_HAVE_DAMARIS
 #if HAVE_MPI
               int is_client ;
