/*
<<<<<<< HEAD
  Copyright 2022 Inria, Bretagne–Atlantique Research Center
=======
  Copyright 2022 2023 Inria, Bretagne–Atlantique Research Center
>>>>>>> c08dcb92
  Copyright 2022 SINTEF Digital, Mathematics and Cybernetics.

  This file is part of the Open Porous Media project (OPM).

  OPM is free software: you can redistribute it and/or modify
  it under the terms of the GNU General Public License as published by
  the Free Software Foundation, either version 3 of the License, or
  (at your option) any later version.

  OPM is distributed in the hope that it will be useful,
  but WITHOUT ANY WARRANTY; without even the implied warranty of
  MERCHANTABILITY or FITNESS FOR A PARTICULAR PURPOSE.  See the
  GNU General Public License for more details.

  You should have received a copy of the GNU General Public License
  along with OPM.  If not, see <http://www.gnu.org/licenses/>.
*/

#include <string>

namespace Opm::DamarisOutput
{


/*
    Below is the XML file for Damaris that is supported by Damaris.

    The entries in the map below will be filled by corresponding Damaris
    Keywords.
    
    N.B. Ensure all text items that are to be replaced are quoted with double quotes
    e.g. unit="_REPLACE_UNIT_"   
    *not* unit=_REPLACE_UNIT_
*/
std::string initDamarisTemplateXmlFile()
{
    std::string init_damaris = R"V0G0N(<?xml version="1.0"?>
<<<<<<< HEAD
<simulation name="_SIM_NAME_" language="c" xmlns="http://damaris.gforge.inria.fr/damaris/model">
=======
<simulation name="opm-flow-sim" language="c" xmlns="http://damaris.gforge.inria.fr/damaris/model">
>>>>>>> c08dcb92
<architecture>
    <domains count="1"/>
    <dedicated cores="_DC_REGEX_" nodes="_DN_REGEX_"/>
    <buffer name="buffer" size="_SHMEM_BUFFER_BYTES_REGEX_" />
    <placement />
    <queue  name="queue" size="300" />
</architecture>

<data>
    <parameter name="n_elements_total"     type="int" value="1" />
    <parameter name="n_elements_local"     type="int" value="1" />
    <parameter name="n"     type="int" value="1" />

    <layout   name="zonal_layout_usmesh_integer"             type="int" dimensions="n_elements_local"   global="n_elements_total"   comment="For the field data e.g. Pressure"  />
    <variable name="GLOBAL_CELL_INDEX"    layout="zonal_layout_usmesh_integer"     type="scalar"  visualizable="false"  time-varying="false"  centering="zonal" />
    <layout   name="zonal_layout_usmesh"             type="double" dimensions="n_elements_local"   global="n_elements_total"   comment="For the field data e.g. Pressure"  />
<<<<<<< HEAD
    <variable name="PRESSURE"    layout="zonal_layout_usmesh"     type="scalar"  visualizable="false"     unit="_PRESSURE_UNIT_"   centering="zonal"  store="_MYSTORE_OR_EMPTY_REGEX_"  script="_MAKE_AVAILABLE_IN_PYTHON_" />
=======
    <variable name="PRESSURE"    layout="zonal_layout_usmesh"     type="scalar"  visualizable="false"     unit="bar"   centering="zonal"  store="MyStore"  script="PythonScript" />
>>>>>>> c08dcb92
    _MORE_VARIABLES_REGEX_
    
    
    <parameter name="n_coords_local"     type="int" value="1" />
    <layout    name="n_coords_layout"    type="double" dimensions="n_coords_local"   comment="For the individual x, y and z coordinates of the mesh vertices, these values are referenced in the topologies/topo/subelements/connectivity_pg data"  />
    <group name="coordset/coords/values"> 
<<<<<<< HEAD
        <variable name="x"    layout="n_coords_layout"  type="scalar"  visualizable="false"  unit="m"   script="_MAKE_AVAILABLE_IN_PYTHON_" time-varying="false" />
        <variable name="y"    layout="n_coords_layout"  type="scalar"  visualizable="false"  unit="m"   script="_MAKE_AVAILABLE_IN_PYTHON_" time-varying="false" />
        <variable name="z"    layout="n_coords_layout"  type="scalar"  visualizable="false"  unit="m"   script="_MAKE_AVAILABLE_IN_PYTHON_" time-varying="false" />
=======
        <variable name="x"    layout="n_coords_layout"  type="scalar"  visualizable="false"  unit="m"   script="PythonScript" time-varying="false" />
        <variable name="y"    layout="n_coords_layout"  type="scalar"  visualizable="false"  unit="m"   script="PythonScript" time-varying="false" />
        <variable name="z"    layout="n_coords_layout"  type="scalar"  visualizable="false"  unit="m"   script="PythonScript" time-varying="false" />
>>>>>>> c08dcb92
    </group>
    
    
    <parameter name="n_connectivity_ph"        type="int"  value="1" />
    <layout    name="n_connections_layout_ph"  type="int"  dimensions="n_connectivity_ph"   comment="Layout for connectivities "  />
    <parameter name="n_offsets_types_ph"       type="int"  value="1" />
    <layout    name="n_offsets_layout_ph"      type="int"  dimensions="n_offsets_types_ph"  comment="Layout for the offsets_ph"  />
    <layout    name="n_types_layout_ph"        type="char" dimensions="n_offsets_types_ph"  comment="Layout for the types_ph "  />
    <group name="topologies/topo/elements">
<<<<<<< HEAD
        <variable name="connectivity" layout="n_connections_layout_ph"  type="scalar"  visualizable="false"    script="_MAKE_AVAILABLE_IN_PYTHON_" time-varying="false" />
        <variable name="offsets"      layout="n_offsets_layout_ph"    type="scalar"  visualizable="false"     script="_MAKE_AVAILABLE_IN_PYTHON_" time-varying="false" />
        <variable name="types"        layout="n_types_layout_ph"    type="scalar"  visualizable="false"    script="_MAKE_AVAILABLE_IN_PYTHON_" time-varying="false" />
=======
        <variable name="connectivity" layout="n_connections_layout_ph"  type="scalar"  visualizable="false"    script="PythonScript" time-varying="false" />
        <variable name="offsets"      layout="n_offsets_layout_ph"    type="scalar"  visualizable="false"     script="PythonScript" time-varying="false" />
        <variable name="types"        layout="n_types_layout_ph"    type="scalar"  visualizable="false"    script="PythonScript" time-varying="false" />
>>>>>>> c08dcb92
    </group>
    
    
    <mesh name="unstructured_mesh" type="unstructured" topology="3" time-varying="false" 
               comment="This Mesh definition is for connection with Paraview.
                        This definition only references the actual variables that define an unstructured mesh available above.
                        Current issues: 
                          1. x,y,z vertex coordinates are separate - need to test if 3 individual arrays works;
                          2. GID is not defined for ASCENT data above; 
                          3. Paraview is expecting sizes and not offsets" >
          <coord                name="coordset/coords/values/x"  unit="m"    />
          <coord                name="coordset/coords/values/y"  unit="m"    />
          <coord                name="coordset/coords/values/z"  unit="m"    />
          <vertex_global_id     name=""                          offset="-1" />
          <section_types        name="topologies/topo/elements/types"        />
          <section_sizes        name="topologies/topo/elements/offsets"      />
          <section_connectivity name="topologies/topo/elements/connectivity" />
    </mesh>
    
</data>

<storage>
    <store name="MyStore" type="HDF5">
        <option key="FileMode">_File_Mode</option>
        <option key="XDMFMode">NoIteration</option>
        <option key="FilesPath">_PATH_REGEX_/</option>
    </store>
</storage>

<scripts>
<<<<<<< HEAD
    <pyscript name="PythonScript" file="_PYTHON_SCRIPT_" language="python" frequency="1" scheduler-file="" nthreads="0" keep-workers="no" />
</scripts>

<paraview update-frequency="1" >
        <script>_PARAVIEW_PYTHON_SCRIPT_</script>
=======
    <pyscript name="PythonScript" file="polygonal_mesh_conduit.py" language="python" frequency="1" scheduler-file="" nthreads="0" keep-workers="no" />
</scripts>

<paraview update-frequency="1" >
        <script></script>
>>>>>>> c08dcb92
</paraview>

<actions>
</actions>

<<<<<<< HEAD
<log FileName="_PATH_REGEX_/damaris_log/_SIM_NAME_" RotationSize="5" LogFormat="[%TimeStamp%]: %Message%"  Flush="True"  LogLevel="_LOG_LEVEL_" />
=======
<log FileName="_PATH_REGEX_/damaris_log/opm-flow" RotationSize="5" LogFormat="[%TimeStamp%]: %Message%"  Flush="True"  LogLevel="info" />
>>>>>>> c08dcb92

</simulation>)V0G0N";

    return init_damaris;
}

} // namespace Opm::DamarisOutput<|MERGE_RESOLUTION|>--- conflicted
+++ resolved
@@ -1,9 +1,5 @@
 /*
-<<<<<<< HEAD
-  Copyright 2022 Inria, Bretagne–Atlantique Research Center
-=======
   Copyright 2022 2023 Inria, Bretagne–Atlantique Research Center
->>>>>>> c08dcb92
   Copyright 2022 SINTEF Digital, Mathematics and Cybernetics.
 
   This file is part of the Open Porous Media project (OPM).
@@ -36,16 +32,12 @@
     
     N.B. Ensure all text items that are to be replaced are quoted with double quotes
     e.g. unit="_REPLACE_UNIT_"   
-    *not* unit=_REPLACE_UNIT_
+    *not* unit=_REPLACE_UNIT_ unless the quotes are included
 */
 std::string initDamarisTemplateXmlFile()
 {
     std::string init_damaris = R"V0G0N(<?xml version="1.0"?>
-<<<<<<< HEAD
 <simulation name="_SIM_NAME_" language="c" xmlns="http://damaris.gforge.inria.fr/damaris/model">
-=======
-<simulation name="opm-flow-sim" language="c" xmlns="http://damaris.gforge.inria.fr/damaris/model">
->>>>>>> c08dcb92
 <architecture>
     <domains count="1"/>
     <dedicated cores="_DC_REGEX_" nodes="_DN_REGEX_"/>
@@ -62,26 +54,16 @@
     <layout   name="zonal_layout_usmesh_integer"             type="int" dimensions="n_elements_local"   global="n_elements_total"   comment="For the field data e.g. Pressure"  />
     <variable name="GLOBAL_CELL_INDEX"    layout="zonal_layout_usmesh_integer"     type="scalar"  visualizable="false"  time-varying="false"  centering="zonal" />
     <layout   name="zonal_layout_usmesh"             type="double" dimensions="n_elements_local"   global="n_elements_total"   comment="For the field data e.g. Pressure"  />
-<<<<<<< HEAD
     <variable name="PRESSURE"    layout="zonal_layout_usmesh"     type="scalar"  visualizable="false"     unit="_PRESSURE_UNIT_"   centering="zonal"  store="_MYSTORE_OR_EMPTY_REGEX_"  script="_MAKE_AVAILABLE_IN_PYTHON_" />
-=======
-    <variable name="PRESSURE"    layout="zonal_layout_usmesh"     type="scalar"  visualizable="false"     unit="bar"   centering="zonal"  store="MyStore"  script="PythonScript" />
->>>>>>> c08dcb92
     _MORE_VARIABLES_REGEX_
     
     
     <parameter name="n_coords_local"     type="int" value="1" />
     <layout    name="n_coords_layout"    type="double" dimensions="n_coords_local"   comment="For the individual x, y and z coordinates of the mesh vertices, these values are referenced in the topologies/topo/subelements/connectivity_pg data"  />
     <group name="coordset/coords/values"> 
-<<<<<<< HEAD
         <variable name="x"    layout="n_coords_layout"  type="scalar"  visualizable="false"  unit="m"   script="_MAKE_AVAILABLE_IN_PYTHON_" time-varying="false" />
         <variable name="y"    layout="n_coords_layout"  type="scalar"  visualizable="false"  unit="m"   script="_MAKE_AVAILABLE_IN_PYTHON_" time-varying="false" />
         <variable name="z"    layout="n_coords_layout"  type="scalar"  visualizable="false"  unit="m"   script="_MAKE_AVAILABLE_IN_PYTHON_" time-varying="false" />
-=======
-        <variable name="x"    layout="n_coords_layout"  type="scalar"  visualizable="false"  unit="m"   script="PythonScript" time-varying="false" />
-        <variable name="y"    layout="n_coords_layout"  type="scalar"  visualizable="false"  unit="m"   script="PythonScript" time-varying="false" />
-        <variable name="z"    layout="n_coords_layout"  type="scalar"  visualizable="false"  unit="m"   script="PythonScript" time-varying="false" />
->>>>>>> c08dcb92
     </group>
     
     
@@ -91,15 +73,9 @@
     <layout    name="n_offsets_layout_ph"      type="int"  dimensions="n_offsets_types_ph"  comment="Layout for the offsets_ph"  />
     <layout    name="n_types_layout_ph"        type="char" dimensions="n_offsets_types_ph"  comment="Layout for the types_ph "  />
     <group name="topologies/topo/elements">
-<<<<<<< HEAD
         <variable name="connectivity" layout="n_connections_layout_ph"  type="scalar"  visualizable="false"    script="_MAKE_AVAILABLE_IN_PYTHON_" time-varying="false" />
         <variable name="offsets"      layout="n_offsets_layout_ph"    type="scalar"  visualizable="false"     script="_MAKE_AVAILABLE_IN_PYTHON_" time-varying="false" />
         <variable name="types"        layout="n_types_layout_ph"    type="scalar"  visualizable="false"    script="_MAKE_AVAILABLE_IN_PYTHON_" time-varying="false" />
-=======
-        <variable name="connectivity" layout="n_connections_layout_ph"  type="scalar"  visualizable="false"    script="PythonScript" time-varying="false" />
-        <variable name="offsets"      layout="n_offsets_layout_ph"    type="scalar"  visualizable="false"     script="PythonScript" time-varying="false" />
-        <variable name="types"        layout="n_types_layout_ph"    type="scalar"  visualizable="false"    script="PythonScript" time-varying="false" />
->>>>>>> c08dcb92
     </group>
     
     
@@ -130,29 +106,17 @@
 </storage>
 
 <scripts>
-<<<<<<< HEAD
     <pyscript name="PythonScript" file="_PYTHON_SCRIPT_" language="python" frequency="1" scheduler-file="" nthreads="0" keep-workers="no" />
 </scripts>
 
 <paraview update-frequency="1" >
         <script>_PARAVIEW_PYTHON_SCRIPT_</script>
-=======
-    <pyscript name="PythonScript" file="polygonal_mesh_conduit.py" language="python" frequency="1" scheduler-file="" nthreads="0" keep-workers="no" />
-</scripts>
-
-<paraview update-frequency="1" >
-        <script></script>
->>>>>>> c08dcb92
 </paraview>
 
 <actions>
 </actions>
 
-<<<<<<< HEAD
 <log FileName="_PATH_REGEX_/damaris_log/_SIM_NAME_" RotationSize="5" LogFormat="[%TimeStamp%]: %Message%"  Flush="True"  LogLevel="_LOG_LEVEL_" />
-=======
-<log FileName="_PATH_REGEX_/damaris_log/opm-flow" RotationSize="5" LogFormat="[%TimeStamp%]: %Message%"  Flush="True"  LogLevel="info" />
->>>>>>> c08dcb92
 
 </simulation>)V0G0N";
 
