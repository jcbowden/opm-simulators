--- conflicted
+++ resolved
@@ -281,23 +281,6 @@
 
             assemble(dt, state, well_state);
 
-<<<<<<< HEAD
-            const int nc = grid_.number_of_cells;
-            Eigen::SparseMatrix<double, Eigen::RowMajor> matr = cell_residual_.derivative()[0];
-
-#if HACK_INCOMPRESSIBLE_GRAVITY
-            matr.coeffRef(0, 0) *= 2;
-#endif
-
-            V dp(nc);
-            const V p0 = Eigen::Map<const V>(&state.pressure()[0], nc, 1);
-            Opm::LinearSolverInterface::LinearSolverReport rep
-                = linsolver_.solve(nc, matr.nonZeros(),
-                                   matr.outerIndexPtr(), matr.innerIndexPtr(), matr.valuePtr(),
-                                   cell_residual_.value().data(), dp.data());
-            if (!rep.converged) {
-                THROW("ImpesTPFAAD::solve(): Linear solver convergence failure.");
-=======
             const double r0  = residualNorm();
             int          it  = 0;
             bool resTooLarge = r0 > atol;
@@ -318,7 +301,6 @@
             }
             else {
                 computeFluxes();
->>>>>>> 1069cfae
             }
         }
 
