--- conflicted
+++ resolved
@@ -155,18 +155,10 @@
                    EWOMS_GET_PARAM(TypeTag, bool, EnableEsmry))
         , simulator_(simulator)
     {
-<<<<<<< HEAD
-#ifdef HAVE_DAMARIS
-        this->damarisUpdate_ = enableDamarisOutput_();
-#endif
-
+        /*this->eclOutputModule_ = std::make_unique<EclOutputBlackOilModule<TypeTag>>(simulator, this->wbp_index_list_, this->collectToIORank_);
+        this->wbp_index_list_.clear();*/
         this->eclOutputModule_ = std::make_unique<EclOutputBlackOilModule<TypeTag>>
             (simulator, this->collectToIORank_);
-=======
-
-        this->eclOutputModule_ = std::make_unique<EclOutputBlackOilModule<TypeTag>>(simulator, this->wbp_index_list_, this->collectToIORank_);
-        this->wbp_index_list_.clear();
->>>>>>> b36ff536
     }
 
     ~EclWriter()
@@ -334,36 +326,7 @@
         const int reportStepNum = simulator_.episodeIndex() + 1;
         this->prepareLocalCellData(isSubStep, reportStepNum);
         this->eclOutputModule_->outputErrorLog(simulator_.gridView().comm());
-<<<<<<< HEAD
-
-#ifdef HAVE_DAMARIS
-        if (EWOMS_GET_PARAM(TypeTag, bool, EnableDamarisOutput)) {
-            // N.B. damarisUpdate_ should be set to true if at any time the model geometry changes
-            if (this->damarisUpdate_) {
-                const auto& gridView = simulator_.gridView();
-                const auto& interior_elements = elements(gridView, Dune::Partitions::interior);
-                const int numElements = std::distance(interior_elements.begin(), interior_elements.end());
-                Opm::DamarisOutput::setupDamarisWritingPars(simulator_.vanguard().grid().comm(), numElements);
-                const std::vector<int>& local_to_global = this->collectToIORank_.localIdxToGlobalIdxMapping();
-                damaris_write("GLOBAL_CELL_INDEX", local_to_global.data());
-                // By default we assume static grid
-                this->damarisUpdate_ = false;
-            }
-
-            if (!isSubStep) {
-                // Output the PRESSURE field
-                if (this->eclOutputModule_->getPRESSURE_ptr() != nullptr) {
-                    damaris_write("PRESSURE", (void*)this->eclOutputModule_->getPRESSURE_ptr());
-                    damaris_end_iteration();
-                }
-            }
-        }
-#endif
-
-=======
-
-        // output using eclWriter if enabled
->>>>>>> b36ff536
+
         auto localWellData = simulator_.problem().wellModel().wellData();
         auto localGroupAndNetworkData = simulator_.problem().wellModel()
             .groupAndNetworkData(reportStepNum);
@@ -534,14 +497,6 @@
     static bool enableEclOutput_()
     { return EWOMS_GET_PARAM(TypeTag, bool, EnableEclOutput); }
 
-<<<<<<< HEAD
-#ifdef HAVE_DAMARIS
-    static bool enableDamarisOutput_()
-    { return EWOMS_GET_PARAM(TypeTag, bool, EnableDamarisOutput); }
-#endif
-
-=======
->>>>>>> b36ff536
     const EclipseState& eclState() const
     { return simulator_.vanguard().eclState(); }
 
@@ -669,13 +624,7 @@
     Simulator& simulator_;
     std::unique_ptr<EclOutputBlackOilModule<TypeTag> > eclOutputModule_;
     Scalar restartTimeStepSize_;
-
-<<<<<<< HEAD
-#ifdef HAVE_DAMARIS
-    bool damarisUpdate_ = false;  ///< Whenever this is true writeOutput() will set up Damaris offsets of model fields
-#endif
-=======
->>>>>>> b36ff536
+    
 };
 } // namespace Opm
 
