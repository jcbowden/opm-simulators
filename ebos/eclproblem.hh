// -*- mode: C++; tab-width: 4; indent-tabs-mode: nil; c-basic-offset: 4 -*-
// vi: set et ts=4 sw=4 sts=4:
/*
  This file is part of the Open Porous Media project (OPM).

  OPM is free software: you can redistribute it and/or modify
  it under the terms of the GNU General Public License as published by
  the Free Software Foundation, either version 2 of the License, or
  (at your option) any later version.

  OPM is distributed in the hope that it will be useful,
  but WITHOUT ANY WARRANTY; without even the implied warranty of
  MERCHANTABILITY or FITNESS FOR A PARTICULAR PURPOSE.  See the
  GNU General Public License for more details.

  You should have received a copy of the GNU General Public License
  along with OPM.  If not, see <http://www.gnu.org/licenses/>.

  Consult the COPYING file in the top-level source directory of this
  module for the precise wording of the license and the list of
  copyright holders.
*/
/*!
 * \file
 *
 * \copydoc Opm::EclProblem
 */
#ifndef EWOMS_ECL_PROBLEM_HH
#define EWOMS_ECL_PROBLEM_HH

#include <dune/common/version.hh>
#include <dune/common/fvector.hh>
#include <dune/common/fmatrix.hh>

<<<<<<< HEAD
#include "eclactionhandler.hh"
#include "eclequilinitializer.hh"
#include "eclwriter.hh"
#include "damariswriter.hh"
#include "ecloutputblackoilmodule.hh"
#include "ecltransmissibility.hh"
#include "eclthresholdpressure.hh"
#include "ecldummygradientcalculator.hh"
#include "eclfluxmodule.hh"
#include "eclbaseaquifermodel.hh"
#include "eclnewtonmethod.hh"
#include "ecltracermodel.hh"
#include "vtkecltracermodule.hh"
#include "eclgenericproblem.hh"
#include "FIBlackOilModel.hpp"
=======
#include <ebos/eclbaseaquifermodel.hh>
#include <ebos/eclcpgridvanguard.hh>
#include <ebos/ecldummygradientcalculator.hh>
#include <ebos/eclequilinitializer.hh>
#include <ebos/eclfluxmodule.hh>
#include <ebos/eclgenericproblem.hh>
#include <ebos/eclnewtonmethod.hh>
#include <ebos/ecloutputblackoilmodule.hh>
#include <ebos/eclproblem_properties.hh>
#include <ebos/eclthresholdpressure.hh>
#include <ebos/ecltransmissibility.hh>
#include <ebos/eclwriter.hh>
#include <ebos/ecltracermodel.hh>
#include <ebos/FIBlackOilModel.hpp>
#include <ebos/vtkecltracermodule.hh>
>>>>>>> 9e6c7071

#include <opm/common/utility/TimeService.hpp>

#include <opm/core/props/satfunc/RelpermDiagnostics.hpp>

#include <opm/input/eclipse/EclipseState/EclipseState.hpp>
#include <opm/input/eclipse/Parser/ParserKeywords/E.hpp>
#include <opm/input/eclipse/Schedule/Schedule.hpp>

#include <opm/material/common/ConditionalStorage.hpp>
#include <opm/material/common/Valgrind.hpp>
#include <opm/material/densead/Evaluation.hpp>
#include <opm/material/fluidmatrixinteractions/EclMaterialLawManager.hpp>
#include <opm/material/fluidstates/CompositionalFluidState.hpp>
#include <opm/material/fluidsystems/BlackOilFluidSystem.hpp>
#include <opm/material/fluidsystems/blackoilpvt/DryGasPvt.hpp>
#include <opm/material/fluidsystems/blackoilpvt/WetGasPvt.hpp>
#include <opm/material/fluidsystems/blackoilpvt/LiveOilPvt.hpp>
#include <opm/material/fluidsystems/blackoilpvt/DeadOilPvt.hpp>
#include <opm/material/fluidsystems/blackoilpvt/ConstantCompressibilityOilPvt.hpp>
#include <opm/material/fluidsystems/blackoilpvt/ConstantCompressibilityWaterPvt.hpp>
#include <opm/material/thermal/EclThermalLawManager.hpp>

#include <opm/models/common/directionalmobility.hh>
#include <opm/models/utils/pffgridvector.hh>
#include <opm/models/blackoil/blackoilmodel.hh>
#include <opm/models/discretization/ecfv/ecfvdiscretization.hh>

#include <opm/output/eclipse/EclipseIO.hpp>

#include <opm/simulators/flow/EclActionHandler.hpp>
#include <opm/simulators/timestepping/AdaptiveTimeSteppingEbos.hpp>
#include <opm/simulators/timestepping/SimulatorReport.hpp>
#include <opm/simulators/utils/DeferredLoggingErrorHelpers.hpp>
#include <opm/simulators/utils/ParallelSerialization.hpp>

#include <opm/utility/CopyablePtr.hpp>

#include <opm/common/OpmLog/OpmLog.hpp>

#include <algorithm>
#include <functional>
<<<<<<< HEAD

namespace Opm {
template <class TypeTag>
class EclProblem;
}

namespace Opm::Properties {

namespace TTag {

#if USE_ALUGRID
struct EclBaseProblem {
  using InheritsFrom = std::tuple<VtkEclTracer, EclOutputBlackOil, EclAluGridVanguard>;
};
#elif USE_POLYHEDRALGRID
struct EclBaseProblem {
  using InheritsFrom = std::tuple<VtkEclTracer, EclOutputBlackOil, EclPolyhedralGridVanguard>;
};
#else
struct EclBaseProblem {
  using InheritsFrom = std::tuple<VtkEclTracer, EclOutputBlackOil, EclCpGridVanguard>;
};
#endif

}

// The class which deals with ECL wells
template<class TypeTag, class MyTypeTag>
struct EclWellModel {
    using type = UndefinedProperty;
};

// Write all solutions for visualization, not just the ones for the
// report steps...
template<class TypeTag, class MyTypeTag>
struct EnableWriteAllSolutions {
    using type = UndefinedProperty;
};

// The number of time steps skipped between writing two consequtive restart files
template<class TypeTag, class MyTypeTag>
struct RestartWritingInterval {
    using type = UndefinedProperty;
};

// Enable partial compensation of systematic mass losses via the source term of the next time
// step
template<class TypeTag, class MyTypeTag>
struct EclEnableDriftCompensation {
    using type = UndefinedProperty;
};

// Enable the additional checks even if compiled in debug mode (i.e., with the NDEBUG
// macro undefined). Next to a slightly better performance, this also eliminates some
// print statements in debug mode.
template<class TypeTag, class MyTypeTag>
struct EnableDebuggingChecks {
    using type = UndefinedProperty;
};

// if thermal flux boundaries are enabled an effort is made to preserve the initial
// thermal gradient specified via the TEMPVD keyword
template<class TypeTag, class MyTypeTag>
struct EnableThermalFluxBoundaries {
    using type = UndefinedProperty;
};

// Specify whether API tracking should be enabled (replaces PVT regions).
// TODO: This is not yet implemented
template<class TypeTag, class MyTypeTag>
struct EnableApiTracking {
    using type = UndefinedProperty;
};

// The class which deals with ECL aquifers
template<class TypeTag, class MyTypeTag>
struct EclAquiferModel {
    using type = UndefinedProperty;
};

// In experimental mode, decides if the aquifer model should be enabled or not
template<class TypeTag, class MyTypeTag>
struct EclEnableAquifers {
    using type = UndefinedProperty;
};

// time stepping parameters
template<class TypeTag, class MyTypeTag>
struct EclMaxTimeStepSizeAfterWellEvent {
    using type = UndefinedProperty;
};
template<class TypeTag, class MyTypeTag>
struct EclRestartShrinkFactor {
    using type = UndefinedProperty;
};
template<class TypeTag, class MyTypeTag>
struct EclEnableTuning {
    using type = UndefinedProperty;
};
template<class TypeTag, class MyTypeTag>
struct OutputMode {
    using type = UndefinedProperty;
};
// Parameterize equilibration accuracy
template<class TypeTag, class MyTypeTag>
struct NumPressurePointsEquil {
    using type = UndefinedProperty;
};


// Set the problem property
template<class TypeTag>
struct Problem<TypeTag, TTag::EclBaseProblem> {
    using type = EclProblem<TypeTag>;
};

template<class TypeTag>
struct Model<TypeTag, TTag::EclBaseProblem> {
    using type = FIBlackOilModel<TypeTag>;
};
    
// Select the element centered finite volume method as spatial discretization
template<class TypeTag>
struct SpatialDiscretizationSplice<TypeTag, TTag::EclBaseProblem> {
    using type = TTag::EcfvDiscretization;
};

//! for ebos, use automatic differentiation to linearize the system of PDEs
template<class TypeTag>
struct LocalLinearizerSplice<TypeTag, TTag::EclBaseProblem> {
    using type = TTag::AutoDiffLocalLinearizer;
};

// Set the material law for fluid fluxes
template<class TypeTag>
struct MaterialLaw<TypeTag, TTag::EclBaseProblem>
{
private:
    using Scalar = GetPropType<TypeTag, Properties::Scalar>;
    using FluidSystem = GetPropType<TypeTag, Properties::FluidSystem>;

    using Traits = ThreePhaseMaterialTraits<Scalar,
                                            /*wettingPhaseIdx=*/FluidSystem::waterPhaseIdx,
                                            /*nonWettingPhaseIdx=*/FluidSystem::oilPhaseIdx,
                                            /*gasPhaseIdx=*/FluidSystem::gasPhaseIdx>;

public:
    using EclMaterialLawManager = ::Opm::EclMaterialLawManager<Traits>;

    using type = typename EclMaterialLawManager::MaterialLaw;
};

// Set the material law for energy storage in rock
template<class TypeTag>
struct SolidEnergyLaw<TypeTag, TTag::EclBaseProblem>
{
private:
    using Scalar = GetPropType<TypeTag, Properties::Scalar>;
    using FluidSystem = GetPropType<TypeTag, Properties::FluidSystem>;

public:
    using EclThermalLawManager = ::Opm::EclThermalLawManager<Scalar, FluidSystem>;

    using type = typename EclThermalLawManager::SolidEnergyLaw;
};

// Set the material law for thermal conduction
template<class TypeTag>
struct ThermalConductionLaw<TypeTag, TTag::EclBaseProblem>
{
private:
    using Scalar = GetPropType<TypeTag, Properties::Scalar>;
    using FluidSystem = GetPropType<TypeTag, Properties::FluidSystem>;

public:
    using EclThermalLawManager = ::Opm::EclThermalLawManager<Scalar, FluidSystem>;

    using type = typename EclThermalLawManager::ThermalConductionLaw;
};

// ebos can use a slightly faster stencil class because it does not need the normals and
// the integration points of intersections
template<class TypeTag>
struct Stencil<TypeTag, TTag::EclBaseProblem>
{
private:
    using Scalar = GetPropType<TypeTag, Properties::Scalar>;
    using GridView = GetPropType<TypeTag, Properties::GridView>;

public:
    using type = EcfvStencil<Scalar,
                             GridView,
                             /*needIntegrationPos=*/false,
                             /*needNormal=*/false>;
};

// by default use the dummy aquifer "model"
template<class TypeTag>
struct EclAquiferModel<TypeTag, TTag::EclBaseProblem> {
    using type = EclBaseAquiferModel<TypeTag>;
};

// Enable aquifers by default in experimental mode
template<class TypeTag>
struct EclEnableAquifers<TypeTag, TTag::EclBaseProblem> {
    static constexpr bool value = true;
};

// Enable gravity
template<class TypeTag>
struct EnableGravity<TypeTag, TTag::EclBaseProblem> {
    static constexpr bool value = true;
};

// Enable diffusion
template<class TypeTag>
struct EnableDiffusion<TypeTag, TTag::EclBaseProblem> {
    static constexpr bool value = true;
};

// only write the solutions for the report steps to disk
template<class TypeTag>
struct EnableWriteAllSolutions<TypeTag, TTag::EclBaseProblem> {
    static constexpr bool value = false;
};

// disable API tracking
template<class TypeTag>
struct EnableApiTracking<TypeTag, TTag::EclBaseProblem> {
    static constexpr bool value = false;
};

// The default for the end time of the simulation [s]
//
// By default, stop it after the universe will probably have stopped
// to exist. (the ECL problem will finish the simulation explicitly
// after it simulated the last episode specified in the deck.)
template<class TypeTag>
struct EndTime<TypeTag, TTag::EclBaseProblem> {
    using type = GetPropType<TypeTag, Scalar>;
    static constexpr type value = 1e100;
};

// The default for the initial time step size of the simulation [s].
//
// The chosen value means that the size of the first time step is the
// one of the initial episode (if the length of the initial episode is
// not millions of trillions of years, that is...)
template<class TypeTag>
struct InitialTimeStepSize<TypeTag, TTag::EclBaseProblem> {
    using type = GetPropType<TypeTag, Scalar>;
    static constexpr type value = 3600*24;
};

// the default for the allowed volumetric error for oil per second
template<class TypeTag>
struct NewtonTolerance<TypeTag, TTag::EclBaseProblem> {
    using type = GetPropType<TypeTag, Scalar>;
    static constexpr type value = 1e-2;
};

// the tolerated amount of "incorrect" amount of oil per time step for the complete
// reservoir. this is scaled by the pore volume of the reservoir, i.e., larger reservoirs
// will tolerate larger residuals.
template<class TypeTag>
struct EclNewtonSumTolerance<TypeTag, TTag::EclBaseProblem> {
    using type = GetPropType<TypeTag, Scalar>;
    static constexpr type value = 1e-4;
};

// set the exponent for the volume scaling of the sum tolerance: larger reservoirs can
// tolerate a higher amount of mass lost per time step than smaller ones! since this is
// not linear, we use the cube root of the overall pore volume by default, i.e., the
// value specified by the NewtonSumTolerance parameter is the "incorrect" mass per
// timestep for an reservoir that exhibits 1 m^3 of pore volume. A reservoir with a total
// pore volume of 10^3 m^3 will tolerate 10 times as much.
template<class TypeTag>
struct EclNewtonSumToleranceExponent<TypeTag, TTag::EclBaseProblem> {
    using type = GetPropType<TypeTag, Scalar>;
    static constexpr type value = 1.0/3.0;
};

// set number of Newton iterations where the volumetric residual is considered for
// convergence
template<class TypeTag>
struct EclNewtonStrictIterations<TypeTag, TTag::EclBaseProblem> {
    static constexpr int value = 8;
};

// set fraction of the pore volume where the volumetric residual may be violated during
// strict Newton iterations
template<class TypeTag>
struct EclNewtonRelaxedVolumeFraction<TypeTag, TTag::EclBaseProblem> {
    using type = GetPropType<TypeTag, Scalar>;
    static constexpr type value = 0.03;
};

// the maximum volumetric error of a cell in the relaxed region
template<class TypeTag>
struct EclNewtonRelaxedTolerance<TypeTag, TTag::EclBaseProblem> {
    using type = GetPropType<TypeTag, Scalar>;
    static constexpr type value = 1e9;
};

// Ignore the maximum error mass for early termination of the newton method.
template<class TypeTag>
struct NewtonMaxError<TypeTag, TTag::EclBaseProblem> {
    using type = GetPropType<TypeTag, Scalar>;
    static constexpr type value = 10e9;
};

// set the maximum number of Newton iterations to 14 because the likelyhood that a time
// step succeeds at more than 14 Newton iteration is rather small
template<class TypeTag>
struct NewtonMaxIterations<TypeTag, TTag::EclBaseProblem> {
    static constexpr int value = 14;
};

// also, reduce the target for the "optimum" number of Newton iterations to 6. Note that
// this is only relevant if the time step is reduced from the report step size for some
// reason. (because ebos first tries to do a report step using a single time step.)
template<class TypeTag>
struct NewtonTargetIterations<TypeTag, TTag::EclBaseProblem> {
    static constexpr int value = 6;
};

// Disable the VTK output by default for this problem ...
template<class TypeTag>
struct EnableVtkOutput<TypeTag, TTag::EclBaseProblem> {
    static constexpr bool value = false;
};

// ... but enable the ECL output by default
template<class TypeTag>
struct EnableEclOutput<TypeTag,TTag::EclBaseProblem> {
    static constexpr bool value = true;
};

#ifdef HAVE_DAMARIS

//! Disable the Damaris output by default
template<class TypeTag>
struct EnableDamarisOutput<TypeTag, TTag::EclBaseProblem> {
    static constexpr bool value = false;
};

// If Damaris is available, write specific variable output in parallel
template<class TypeTag>
struct EnableDamarisOutputCollective<TypeTag, TTag::EclBaseProblem> {
    static constexpr bool value = true;
};

#endif

// If available, write the ECL output in a non-blocking manner
template<class TypeTag>
struct EnableAsyncEclOutput<TypeTag, TTag::EclBaseProblem> {
    static constexpr bool value = true;
};

// Write ESMRY file for fast loading of summary data
template<class TypeTag>
struct EnableEsmry<TypeTag, TTag::EclBaseProblem> {
    static constexpr bool value = false;
};

// By default, use single precision for the ECL formated results
template<class TypeTag>
struct EclOutputDoublePrecision<TypeTag, TTag::EclBaseProblem> {
    static constexpr bool value = false;
};

// The default location for the ECL output files
template<class TypeTag>
struct OutputDir<TypeTag, TTag::EclBaseProblem> {
    static constexpr auto value = ".";
};

// the cache for intensive quantities can be used for ECL problems and also yields a
// decent speedup...
template<class TypeTag>
struct EnableIntensiveQuantityCache<TypeTag, TTag::EclBaseProblem> {
    static constexpr bool value = true;
};

// the cache for the storage term can also be used and also yields a decent speedup
template<class TypeTag>
struct EnableStorageCache<TypeTag, TTag::EclBaseProblem> {
    static constexpr bool value = true;
};

// Use the "velocity module" which uses the Eclipse "NEWTRAN" transmissibilities
template<class TypeTag>
struct FluxModule<TypeTag, TTag::EclBaseProblem> {
    using type = EclTransFluxModule<TypeTag>;
};

// Use the dummy gradient calculator in order not to do unnecessary work.
template<class TypeTag>
struct GradientCalculator<TypeTag, TTag::EclBaseProblem> {
    using type = EclDummyGradientCalculator<TypeTag>;
};

// Use a custom Newton-Raphson method class for ebos in order to attain more
// sophisticated update and error computation mechanisms
template<class TypeTag>
struct NewtonMethod<TypeTag, TTag::EclBaseProblem> {
    using type = EclNewtonMethod<TypeTag>;
};

// The frequency of writing restart (*.ers) files. This is the number of time steps
// between writing restart files
template<class TypeTag>
struct RestartWritingInterval<TypeTag, TTag::EclBaseProblem> {
    static constexpr int value = 0xffffff; // disable
};

// Drift compensation is an experimental feature, i.e., systematic errors in the
// conservation quantities are only compensated for
// as default if experimental mode is enabled.
template<class TypeTag>
struct EclEnableDriftCompensation<TypeTag, TTag::EclBaseProblem> {
    static constexpr bool value = true;

};

// By default, we enable the debugging checks if we're compiled in debug mode
template<class TypeTag>
struct EnableDebuggingChecks<TypeTag, TTag::EclBaseProblem> {
    static constexpr bool value = true;
};

// store temperature (but do not conserve energy, as long as EnableEnergy is false)
template<class TypeTag>
struct EnableTemperature<TypeTag, TTag::EclBaseProblem> {
    static constexpr bool value = true;
};

// disable all extensions supported by black oil model. this should not really be
// necessary but it makes things a bit more explicit
template<class TypeTag>
struct EnablePolymer<TypeTag, TTag::EclBaseProblem> {
    static constexpr bool value = false;
};
template<class TypeTag>
struct EnableSolvent<TypeTag, TTag::EclBaseProblem> {
    static constexpr bool value = false;
};
template<class TypeTag>
struct EnableEnergy<TypeTag, TTag::EclBaseProblem> {
    static constexpr bool value = false;
};
template<class TypeTag>
struct EnableFoam<TypeTag, TTag::EclBaseProblem> {
    static constexpr bool value = false;
};
template<class TypeTag>
struct EnableExtbo<TypeTag, TTag::EclBaseProblem> {
    static constexpr bool value = false;
};
template<class TypeTag>
struct EnableMICP<TypeTag, TTag::EclBaseProblem> {
    static constexpr bool value = false;
};

// disable thermal flux boundaries by default
template<class TypeTag>
struct EnableThermalFluxBoundaries<TypeTag, TTag::EclBaseProblem> {
    static constexpr bool value = false;
};

// By default, simulators derived from the EclBaseProblem are production simulators,
// i.e., experimental features must be explicitly enabled at compile time
template<class TypeTag>
struct EnableExperiments<TypeTag, TTag::EclBaseProblem> {
    static constexpr bool value = false;
};

// set defaults for the time stepping parameters
template<class TypeTag>
struct EclMaxTimeStepSizeAfterWellEvent<TypeTag, TTag::EclBaseProblem> {
    using type = GetPropType<TypeTag, Scalar>;
    static constexpr type value = 3600*24*365.25;
};
template<class TypeTag>
struct EclRestartShrinkFactor<TypeTag, TTag::EclBaseProblem> {
    using type = GetPropType<TypeTag, Scalar>;
    static constexpr type value = 3;
};
template<class TypeTag>
struct EclEnableTuning<TypeTag, TTag::EclBaseProblem> {
    static constexpr bool value = false;
};

template<class TypeTag>
struct OutputMode<TypeTag, TTag::EclBaseProblem> {
    static constexpr auto value = "all";
};
// Parameterize equilibration accuracy
template<class TypeTag>
struct NumPressurePointsEquil<TypeTag, TTag::EclBaseProblem> {
    static constexpr int value = ParserKeywords::EQLDIMS::DEPTH_NODES_P::defaultValue;
};


} // namespace Opm::Properties

=======
#include <set>
#include <string>
#include <vector>
>>>>>>> 9e6c7071

namespace Opm {

/*!
 * \ingroup EclBlackOilSimulator
 *
 * \brief This problem simulates an input file given in the data format used by the
 *        commercial ECLiPSE simulator.
 */
template <class TypeTag>
class EclProblem : public GetPropType<TypeTag, Properties::BaseProblem>
                 , public EclGenericProblem<GetPropType<TypeTag, Properties::GridView>,
                                            GetPropType<TypeTag, Properties::FluidSystem>,
                                            GetPropType<TypeTag, Properties::Scalar>>
{
    using BaseType = EclGenericProblem<GetPropType<TypeTag, Properties::GridView>,
                                       GetPropType<TypeTag, Properties::FluidSystem>,
                                       GetPropType<TypeTag, Properties::Scalar>>;
    using ParentType = GetPropType<TypeTag, Properties::BaseProblem>;
    using Implementation = GetPropType<TypeTag, Properties::Problem>;

    using Scalar = GetPropType<TypeTag, Properties::Scalar>;
    using GridView = GetPropType<TypeTag, Properties::GridView>;
    using Stencil = GetPropType<TypeTag, Properties::Stencil>;
    using FluidSystem = GetPropType<TypeTag, Properties::FluidSystem>;
    using GlobalEqVector = GetPropType<TypeTag, Properties::GlobalEqVector>;
    using EqVector = GetPropType<TypeTag, Properties::EqVector>;
    using Vanguard = GetPropType<TypeTag, Properties::Vanguard>;

    // Grid and world dimension
    enum { dim = GridView::dimension };
    enum { dimWorld = GridView::dimensionworld };

    // copy some indices for convenience
    enum { numEq = getPropValue<TypeTag, Properties::NumEq>() };
    enum { numPhases = FluidSystem::numPhases };
    enum { numComponents = FluidSystem::numComponents };
    enum { enableExperiments = getPropValue<TypeTag, Properties::EnableExperiments>() };
    enum { enableSolvent = getPropValue<TypeTag, Properties::EnableSolvent>() };
    enum { enablePolymer = getPropValue<TypeTag, Properties::EnablePolymer>() };
    enum { enableBrine = getPropValue<TypeTag, Properties::EnableBrine>() };
    enum { enableSaltPrecipitation = getPropValue<TypeTag, Properties::EnableSaltPrecipitation>() };
    enum { enablePolymerMolarWeight = getPropValue<TypeTag, Properties::EnablePolymerMW>() };
    enum { enableFoam = getPropValue<TypeTag, Properties::EnableFoam>() };
    enum { enableExtbo = getPropValue<TypeTag, Properties::EnableExtbo>() };
    enum { enableTemperature = getPropValue<TypeTag, Properties::EnableTemperature>() };
    enum { enableEnergy = getPropValue<TypeTag, Properties::EnableEnergy>() };
    enum { enableDiffusion = getPropValue<TypeTag, Properties::EnableDiffusion>() };
    enum { enableThermalFluxBoundaries = getPropValue<TypeTag, Properties::EnableThermalFluxBoundaries>() };
    enum { enableApiTracking = getPropValue<TypeTag, Properties::EnableApiTracking>() };
    enum { enableMICP = getPropValue<TypeTag, Properties::EnableMICP>() };
    enum { gasPhaseIdx = FluidSystem::gasPhaseIdx };
    enum { oilPhaseIdx = FluidSystem::oilPhaseIdx };
    enum { waterPhaseIdx = FluidSystem::waterPhaseIdx };
    enum { gasCompIdx = FluidSystem::gasCompIdx };
    enum { oilCompIdx = FluidSystem::oilCompIdx };
    enum { waterCompIdx = FluidSystem::waterCompIdx };

    using PrimaryVariables = GetPropType<TypeTag, Properties::PrimaryVariables>;
    using RateVector = GetPropType<TypeTag, Properties::RateVector>;
    using BoundaryRateVector = GetPropType<TypeTag, Properties::BoundaryRateVector>;
    using Simulator = GetPropType<TypeTag, Properties::Simulator>;
    using Element = typename GridView::template Codim<0>::Entity;
    using ElementContext = GetPropType<TypeTag, Properties::ElementContext>;
    using EclMaterialLawManager = typename GetProp<TypeTag, Properties::MaterialLaw>::EclMaterialLawManager;
    using EclThermalLawManager = typename GetProp<TypeTag, Properties::SolidEnergyLaw>::EclThermalLawManager;
    using MaterialLawParams = typename EclMaterialLawManager::MaterialLawParams;
    using SolidEnergyLawParams = typename EclThermalLawManager::SolidEnergyLawParams;
    using ThermalConductionLawParams = typename EclThermalLawManager::ThermalConductionLawParams;
    using MaterialLaw = GetPropType<TypeTag, Properties::MaterialLaw>;
    using DofMapper = GetPropType<TypeTag, Properties::DofMapper>;
    using Evaluation = GetPropType<TypeTag, Properties::Evaluation>;
    using Indices = GetPropType<TypeTag, Properties::Indices>;
    using IntensiveQuantities = GetPropType<TypeTag, Properties::IntensiveQuantities>;
    using EclWellModel = GetPropType<TypeTag, Properties::EclWellModel>;
    using EclAquiferModel = GetPropType<TypeTag, Properties::EclAquiferModel>;

    using SolventModule = BlackOilSolventModule<TypeTag>;
    using PolymerModule = BlackOilPolymerModule<TypeTag>;
    using FoamModule = BlackOilFoamModule<TypeTag>;
    using BrineModule = BlackOilBrineModule<TypeTag>;
    using ExtboModule = BlackOilExtboModule<TypeTag>;
    using MICPModule = BlackOilMICPModule<TypeTag>;

    using InitialFluidState = typename EclEquilInitializer<TypeTag>::ScalarFluidState;

    using Toolbox = MathToolbox<Evaluation>;
    using DimMatrix = Dune::FieldMatrix<Scalar, dimWorld, dimWorld>;

    using EclWriterType = EclWriter<TypeTag>;
#ifdef HAVE_DAMARIS
    using DamarisWriterType = DamarisWriter<TypeTag>;
#endif 
    using TracerModel = EclTracerModel<TypeTag>;
    using DirectionalMobilityPtr = Opm::Utility::CopyablePtr<DirectionalMobility<TypeTag, Evaluation>>;

public:
    using EclGenericProblem<GridView,FluidSystem,Scalar>::briefDescription;
    using EclGenericProblem<GridView,FluidSystem,Scalar>::helpPreamble;
    using EclGenericProblem<GridView,FluidSystem,Scalar>::shouldWriteOutput;
    using EclGenericProblem<GridView,FluidSystem,Scalar>::shouldWriteRestartFile;
    using EclGenericProblem<GridView,FluidSystem,Scalar>::rockCompressibility;
    using EclGenericProblem<GridView,FluidSystem,Scalar>::rockReferencePressure;
    using EclGenericProblem<GridView,FluidSystem,Scalar>::porosity;

    /*!
     * \copydoc FvBaseProblem::registerParameters
     */
    static void registerParameters()
    {
        ParentType::registerParameters();
        EclWriterType::registerParameters();
#ifdef HAVE_DAMARIS
        DamarisWriterType::registerParameters();
#endif  
        VtkEclTracerModule<TypeTag>::registerParameters();

        EWOMS_REGISTER_PARAM(TypeTag, bool, EnableWriteAllSolutions,
                             "Write all solutions to disk instead of only the ones for the "
                             "report steps");
        EWOMS_REGISTER_PARAM(TypeTag, bool, EnableEclOutput,
                             "Write binary output which is compatible with the commercial "
                             "Eclipse simulator");
#ifdef HAVE_DAMARIS
        EWOMS_REGISTER_PARAM(TypeTag, bool, EnableDamarisOutput,
                             "Write a specific variable using Damaris in a separate core");
#endif
        EWOMS_REGISTER_PARAM(TypeTag, bool, EclOutputDoublePrecision,
                             "Tell the output writer to use double precision. Useful for 'perfect' restarts");
        EWOMS_REGISTER_PARAM(TypeTag, unsigned, RestartWritingInterval,
                             "The frequencies of which time steps are serialized to disk");
        EWOMS_REGISTER_PARAM(TypeTag, bool, EclEnableDriftCompensation,
                             "Enable partial compensation of systematic mass losses via the source term of the next time step");
        if constexpr (enableExperiments)
            EWOMS_REGISTER_PARAM(TypeTag, bool, EclEnableAquifers,
                                 "Enable analytic and numeric aquifer models");
        EWOMS_REGISTER_PARAM(TypeTag, bool, EclEnableTuning,
                             "Honor some aspects of the TUNING keyword from the ECL deck.");
        EWOMS_REGISTER_PARAM(TypeTag, std::string, OutputMode,
                             "Specify which messages are going to be printed. Valid values are: none, log, all (default)");
        EWOMS_REGISTER_PARAM(TypeTag, int, NumPressurePointsEquil,
                             "Number of pressure points (in each direction) in tables used for equilibration");
        EWOMS_HIDE_PARAM(TypeTag, NumPressurePointsEquil); // Users will typically not need to modify this parameter..
    }


    /*!
     * \copydoc FvBaseProblem::handlePositionalParameter
     */
    static int handlePositionalParameter(std::set<std::string>& seenParams,
                                         std::string& errorMsg,
                                         int,
                                         const char** argv,
                                         int paramIdx,
                                         int)
    {
        using ParamsMeta = GetProp<TypeTag, Properties::ParameterMetaData>;
        Dune::ParameterTree& tree = ParamsMeta::tree();
        return eclPositionalParameter(tree,
                                      seenParams,
                                      errorMsg,
                                      argv,
                                      paramIdx);
    }

    /*!
     * \copydoc Doxygen::defaultProblemConstructor
     */
    EclProblem(Simulator& simulator)
        : ParentType(simulator)
        , EclGenericProblem<GridView,FluidSystem,Scalar>(simulator.vanguard().eclState(),
                                                         simulator.vanguard().schedule(),
                                                         simulator.vanguard().gridView())
        , transmissibilities_(simulator.vanguard().eclState(),
                              simulator.vanguard().gridView(),
                              simulator.vanguard().cartesianIndexMapper(),
                              simulator.vanguard().grid(),
                              simulator.vanguard().cellCentroids(),
                              enableEnergy,
                              enableDiffusion)
        , thresholdPressures_(simulator)
        , wellModel_(simulator)
        , aquiferModel_(simulator)
        , pffDofData_(simulator.gridView(), this->elementMapper())
        , tracerModel_(simulator)
        , actionHandler_(simulator.vanguard().eclState(),
                         simulator.vanguard().schedule(),
                         simulator.vanguard().actionState(),
                         simulator.vanguard().summaryState(),
                         wellModel_,
                         simulator.vanguard().grid().comm())
    {
        this->model().addOutputModule(new VtkEclTracerModule<TypeTag>(simulator));
        // Tell the black-oil extensions to initialize their internal data structures
        const auto& vanguard = simulator.vanguard();
        SolventModule::initFromState(vanguard.eclState(), vanguard.schedule());
        PolymerModule::initFromState(vanguard.eclState());
        FoamModule::initFromState(vanguard.eclState());
        BrineModule::initFromState(vanguard.eclState());
        ExtboModule::initFromState(vanguard.eclState());
        MICPModule::initFromState(vanguard.eclState());

        // create the ECL writer
        eclWriter_ = std::make_unique<EclWriterType>(simulator);
#ifdef HAVE_DAMARIS
        // create Damaris writer
        damarisWriter_ = std::make_unique<DamarisWriterType>(simulator);     
        enableDamarisOutput_ = EWOMS_GET_PARAM(TypeTag, bool, EnableDamarisOutput) ;
#endif
        enableDriftCompensation_ = EWOMS_GET_PARAM(TypeTag, bool, EclEnableDriftCompensation);

        enableEclOutput_     = EWOMS_GET_PARAM(TypeTag, bool, EnableEclOutput);
        
        if constexpr (enableExperiments)
            enableAquifers_ = EWOMS_GET_PARAM(TypeTag, bool, EclEnableAquifers);
        else
            enableAquifers_ = true;

        this->enableTuning_ = EWOMS_GET_PARAM(TypeTag, bool, EclEnableTuning);
        this->initialTimeStepSize_ = EWOMS_GET_PARAM(TypeTag, Scalar, InitialTimeStepSize);
        this->maxTimeStepAfterWellEvent_ = EWOMS_GET_PARAM(TypeTag, double, TimeStepAfterEventInDays)*24*60*60;

        // The value N for this parameter is defined in the following order of presedence:
        // 1. Command line value (--num-pressure-points-equil=N)
        // 2. EQLDIMS item 2
        // Default value is defined in opm-common/src/opm/input/eclipse/share/keywords/000_Eclipse100/E/EQLDIMS
        if (EWOMS_PARAM_IS_SET(TypeTag, int, NumPressurePointsEquil))
        {
            this->numPressurePointsEquil_ = EWOMS_GET_PARAM(TypeTag, int, NumPressurePointsEquil);
        } else {
            this->numPressurePointsEquil_ = simulator.vanguard().eclState().getTableManager().getEqldims().getNumDepthNodesP();
        }

        RelpermDiagnostics relpermDiagnostics;
        relpermDiagnostics.diagnosis(vanguard.eclState(), vanguard.cartesianIndexMapper());
    }

    /*!
     * \copydoc FvBaseProblem::finishInit
     */
    void finishInit()
    {
        ParentType::finishInit();

        auto& simulator = this->simulator();
        const auto& eclState = simulator.vanguard().eclState();
        const auto& schedule = simulator.vanguard().schedule();

        // Set the start time of the simulation
        simulator.setStartTime(schedule.getStartTime());
        simulator.setEndTime(schedule.simTime(schedule.size() - 1));

        // We want the episode index to be the same as the report step index to make
        // things simpler, so we have to set the episode index to -1 because it is
        // incremented by endEpisode(). The size of the initial time step and
        // length of the initial episode is set to zero for the same reason.
        simulator.setEpisodeIndex(-1);
        simulator.setEpisodeLength(0.0);

        // the "NOGRAV" keyword from Frontsim or setting the EnableGravity to false
        // disables gravity, else the standard value of the gravity constant at sea level
        // on earth is used
        this->gravity_ = 0.0;
        if (EWOMS_GET_PARAM(TypeTag, bool, EnableGravity))
            this->gravity_[dim - 1] = 9.80665;
        if (!eclState.getInitConfig().hasGravity())
            this->gravity_[dim - 1] = 0.0;

        if (this->enableTuning_) {
            // if support for the TUNING keyword is enabled, we get the initial time
            // steping parameters from it instead of from command line parameters
            const auto& tuning = schedule[0].tuning();
            this->initialTimeStepSize_ = tuning.TSINIT;
            this->maxTimeStepAfterWellEvent_ = tuning.TMAXWC;
        }

        this->initFluidSystem_();

        // deal with DRSDT
        this->mixControls_.init(this->model().numGridDof(),
                                this->episodeIndex(),
                                eclState.runspec().tabdims().getNumPVTTables());

        if (FluidSystem::phaseIsActive(FluidSystem::oilPhaseIdx) &&
            FluidSystem::phaseIsActive(FluidSystem::gasPhaseIdx)) {
            this->maxOilSaturation_.resize(this->model().numGridDof(), 0.0);
        }

        this->readRockParameters_(simulator.vanguard().cellCenterDepths(),
                                  [&simulator](const unsigned idx)
                                  {
                                      std::array<int,dim> coords;
                                      simulator.vanguard().cartesianCoordinate(idx, coords);
                                      for (auto& c : coords) {
                                          ++c;
                                      }
                                      return coords;
                                  });
        readMaterialParameters_();
        readThermalParameters_();

        // Re-ordering in case of ALUGrid
        std::function<unsigned int(unsigned int)> gridToEquilGrid = [&simulator](unsigned int i) {
            return simulator.vanguard().gridIdxToEquilGridIdx(i);
        };
        transmissibilities_.finishInit(gridToEquilGrid);

        const auto& initconfig = eclState.getInitConfig();
        tracerModel_.init(initconfig.restartRequested());
        if (initconfig.restartRequested())
            readEclRestartSolution_();
        else
            readInitialCondition_();

        tracerModel_.prepareTracerBatches();

        updatePffDofData_();

        if constexpr (getPropValue<TypeTag, Properties::EnablePolymer>()) {
            const auto& vanguard = this->simulator().vanguard();
            const auto& gridView = vanguard.gridView();
            int numElements = gridView.size(/*codim=*/0);
            this->polymer_.maxAdsorption.resize(numElements, 0.0);
        }

        readBoundaryConditions_();

        // compute and set eq weights based on initial b values
        computeAndSetEqWeights_();

        if (enableDriftCompensation_) {
            drift_.resize(this->model().numGridDof());
            drift_ = 0.0;
        }

        // write the static output files (EGRID, INIT, SMSPEC, etc.)
        if (enableEclOutput_) {
            if (simulator.vanguard().grid().comm().size() > 1) {
                if (simulator.vanguard().grid().comm().rank() == 0)
                    eclWriter_->setTransmissibilities(&simulator.vanguard().globalTransmissibility());
            } else
                eclWriter_->setTransmissibilities(&simulator.problem().eclTransmissibilities());

            // Re-ordering in case of ALUGrid
            std::function<unsigned int(unsigned int)> equilGridToGrid = [&simulator](unsigned int i) {
                return simulator.vanguard().gridEquilIdxToGridIdx(i);
            };
            eclWriter_->writeInit(equilGridToGrid);
        }

        simulator.vanguard().releaseGlobalTransmissibilities();

        // after finishing the initialization and writing the initial solution, we move
        // to the first "real" episode/report step
        // for restart the episode index and start is already set
        if (!initconfig.restartRequested()) {
            simulator.startNextEpisode(schedule.seconds(1));
            simulator.setEpisodeIndex(0);
        }
    }

    void prefetch(const Element& elem) const
    { pffDofData_.prefetch(elem); }

    /*!
     * \brief This method restores the complete state of the problem and its sub-objects
     *        from disk.
     *
     * The serialization format used by this method is ad-hoc. It is the inverse of the
     * serialize() method.
     *
     * \tparam Restarter The deserializer type
     *
     * \param res The deserializer object
     */
    template <class Restarter>
    void deserialize(Restarter& res)
    {
        // reload the current episode/report step from the deck
        beginEpisode();

        // deserialize the wells
        wellModel_.deserialize(res);

        if (enableAquifers_)
            // deserialize the aquifer
            aquiferModel_.deserialize(res);
    }

    /*!
     * \brief This method writes the complete state of the problem and its subobjects to
     *        disk.
     *
     * The file format used here is ad-hoc.
     */
    template <class Restarter>
    void serialize(Restarter& res)
    {
        wellModel_.serialize(res);

        if (enableAquifers_)
            aquiferModel_.serialize(res);
    }

    int episodeIndex() const
    {
        return std::max(this->simulator().episodeIndex(), 0);
    }

    /*!
     * \brief Called by the simulator before an episode begins.
     */
    void beginEpisode()
    {
        OPM_TIMEBLOCK(beginEpisode);
        // Proceed to the next report step
        auto& simulator = this->simulator();
        int episodeIdx = simulator.episodeIndex();
        auto& eclState = simulator.vanguard().eclState();
        const auto& schedule = simulator.vanguard().schedule();
        const auto& events = schedule[episodeIdx].events();

        if (episodeIdx >= 0 && events.hasEvent(ScheduleEvents::GEO_MODIFIER)) {
            // bring the contents of the keywords to the current state of the SCHEDULE
            // section.
            //
            // TODO (?): make grid topology changes possible (depending on what exactly
            // has changed, the grid may need be re-created which has some serious
            // implications on e.g., the solution of the simulation.)
            const auto& miniDeck = schedule[episodeIdx].geo_keywords();
            const auto& cc = simulator.vanguard().grid().comm();
            eclState.apply_schedule_keywords( miniDeck );
            eclBroadcast(cc, eclState.getTransMult() );

            // Re-ordering in case of ALUGrid
            std::function<unsigned int(unsigned int)> equilGridToGrid = [&simulator](unsigned int i) {
                  return simulator.vanguard().gridEquilIdxToGridIdx(i);
            };

            // re-compute all quantities which may possibly be affected.
            transmissibilities_.update(true, equilGridToGrid);
            this->referencePorosity_[1] = this->referencePorosity_[0];
            updateReferencePorosity_();
            updatePffDofData_();
            this->model().linearizer().updateDiscretizationParameters();
        }

        bool tuningEvent = this->beginEpisode_(enableExperiments, this->episodeIndex());

        // set up the wells for the next episode.
        wellModel_.beginEpisode();

        // set up the aquifers for the next episode.
        if (enableAquifers_)
            // set up the aquifers for the next episode.
            aquiferModel_.beginEpisode();

        // set the size of the initial time step of the episode
        Scalar dt = limitNextTimeStepSize_(simulator.episodeLength());
        if (episodeIdx == 0 || tuningEvent)
            // allow the size of the initial time step to be set via an external parameter
            // if TUNING is enabled, also limit the time step size after a tuning event to TSINIT
            dt = std::min(dt, this->initialTimeStepSize_);
        simulator.setTimeStepSize(dt);

        // Evaluate UDQ assign statements to make sure the settings are
        // available as UDA controls for the current report step.
        actionHandler_.evalUDQAssignments(episodeIdx, simulator.vanguard().udqState());

        if (episodeIdx >= 0) {
            const auto& oilVap = schedule[episodeIdx].oilvap();
            if (oilVap.getType() == OilVaporizationProperties::OilVaporization::VAPPARS) {
                FluidSystem::setVapPars(oilVap.vap1(), oilVap.vap2());
            } else {
                FluidSystem::setVapPars(0.0, 0.0);
            }
        }
    }

    /*!
     * \brief Called by the simulator before each time integration.
     */
    void beginTimeStep()
    {
        OPM_TIMEBLOCK(beginTimeStep);
        int episodeIdx = this->episodeIndex();

        this->beginTimeStep_(enableExperiments,
                             episodeIdx,
                             this->simulator().timeStepIndex(),
                             this->simulator().startTime(),
                             this->simulator().time(),
                             this->simulator().timeStepSize(),
                             this->simulator().endTime());

        // update maximum water saturation and minimum pressure
        // used when ROCKCOMP is activated
        asImp_().updateExplicitQuantities_();

        if (nonTrivialBoundaryConditions()) {
            this->model().linearizer().updateBoundaryConditionData();
        }

        wellModel_.beginTimeStep();
        if (enableAquifers_)
            aquiferModel_.beginTimeStep();
        tracerModel_.beginTimeStep();

    }

    /*!
     * \brief Called by the simulator before each Newton-Raphson iteration.
     */
    void beginIteration()
    {
        OPM_TIMEBLOCK(beginIteration);
        wellModel_.beginIteration();
        if (enableAquifers_)
            aquiferModel_.beginIteration();
    }

    /*!
     * \brief Called by the simulator after each Newton-Raphson iteration.
     */
    void endIteration()
    {
        OPM_TIMEBLOCK(endIteration);
        wellModel_.endIteration();
        if (enableAquifers_)
            aquiferModel_.endIteration();
    }

    /*!
     * \brief Called by the simulator after each time integration.
     */
    void endTimeStep()
    {
        OPM_TIMEBLOCK(endTimeStep);
#ifndef NDEBUG
        if constexpr (getPropValue<TypeTag, Properties::EnableDebuggingChecks>()) {
            // in debug mode, we don't care about performance, so we check if the model does
            // the right thing (i.e., the mass change inside the whole reservoir must be
            // equivalent to the fluxes over the grid's boundaries plus the source rates
            // specified by the problem)
            int rank = this->simulator().gridView().comm().rank();
            if (rank == 0)
                std::cout << "checking conservativeness of solution\n";
            this->model().checkConservativeness(/*tolerance=*/-1, /*verbose=*/true);
            if (rank == 0)
                std::cout << "solution is sufficiently conservative\n";
        }
#endif // NDEBUG

        auto& simulator = this->simulator();
        wellModel_.endTimeStep();
        if (enableAquifers_)
            aquiferModel_.endTimeStep();
        tracerModel_.endTimeStep();

        // deal with DRSDT and DRVDT
        asImp_().updateCompositionChangeLimits_();
        {
        OPM_TIMEBLOCK(driftCompansation);
        if (enableDriftCompensation_) {
            const auto& residual = this->model().linearizer().residual();
            for (unsigned globalDofIdx = 0; globalDofIdx < residual.size(); globalDofIdx ++) {
                drift_[globalDofIdx] = residual[globalDofIdx];
                drift_[globalDofIdx] *= simulator.timeStepSize();
                if constexpr (getPropValue<TypeTag, Properties::UseVolumetricResidual>())
                    drift_[globalDofIdx] *= this->model().dofTotalVolume(globalDofIdx);
            }
        }
        }
        bool isSubStep = !EWOMS_GET_PARAM(TypeTag, bool, EnableWriteAllSolutions) && !this->simulator().episodeWillBeOver();
        eclWriter_->evalSummaryState(isSubStep);

        int episodeIdx = this->episodeIndex();

        // Re-ordering in case of Alugrid
        std::function<unsigned int(unsigned int)> gridToEquilGrid = [&simulator](unsigned int i) {
            return simulator.vanguard().gridIdxToEquilGridIdx(i);
        };

        std::function<void(bool)> transUp =
            [this,gridToEquilGrid](bool global) {
                this->transmissibilities_.update(global,gridToEquilGrid);
            };
        {
        OPM_TIMEBLOCK(applyActions);
        actionHandler_.applyActions(episodeIdx,
                                    simulator.time() + simulator.timeStepSize(),
                                    transUp);
        }
        // deal with "clogging" for the MICP model
        if constexpr (enableMICP){
          auto& model = this->model();
          const auto& residual = this->model().linearizer().residual();
          for (unsigned globalDofIdx = 0; globalDofIdx < residual.size(); globalDofIdx ++) {
            auto& phi = this->referencePorosity_[/*timeIdx=*/1][globalDofIdx];
            MICPModule::checkCloggingMICP(model, phi, globalDofIdx);
        }
      }
    }

    /*!
     * \brief Called by the simulator after the end of an episode.
     */
    void endEpisode()
    {
        OPM_TIMEBLOCK(endEpisode);
        auto& simulator = this->simulator();
        auto& schedule = simulator.vanguard().schedule();

        wellModel_.endEpisode();
        if (enableAquifers_)
            aquiferModel_.endEpisode();

        int episodeIdx = this->episodeIndex();
        // check if we're finished ...
        if (episodeIdx + 1 >= static_cast<int>(schedule.size() - 1)) {
            simulator.setFinished(true);
            return;
        }

        // .. if we're not yet done, start the next episode (report step)
        simulator.startNextEpisode(schedule.stepLength(episodeIdx + 1));
    }

    /*!
     * \brief Write the requested quantities of the current solution into the output
     *        files.
     */
    void writeOutput(bool verbose = true)
    {
        OPM_TIMEBLOCK(problemWriteOutput);
        // use the generic code to prepare the output fields and to
        // write the desired VTK files.
        ParentType::writeOutput(verbose);

        bool isSubStep = !EWOMS_GET_PARAM(TypeTag, bool, EnableWriteAllSolutions) && !this->simulator().episodeWillBeOver();
        
        data::Solution localCellData = {};
#ifdef HAVE_DAMARIS
        // N.B. the Damaris output has to be done before the ECL output as the ECL one 
        // does all kinds of std::move() relocation of data
        if (enableDamarisOutput_) {
            damarisWriter_->writeOutput(localCellData, isSubStep) ;
        }
#endif 
         if (enableEclOutput_){
            eclWriter_->writeOutput(localCellData, isSubStep);
        }
    }

    void finalizeOutput() {
        OPM_TIMEBLOCK(finalizeOutput);
        // this will write all pending output to disk
        // to avoid corruption of output files
        eclWriter_.reset();
#ifdef HAVE_DAMARIS
        damarisWriter_.reset();  // This is a usinque_ptr method
#endif 
    }


    /*!
     * \copydoc FvBaseMultiPhaseProblem::intrinsicPermeability
     */
    template <class Context>
    const DimMatrix& intrinsicPermeability(const Context& context,
                                           unsigned spaceIdx,
                                           unsigned timeIdx) const
    {
        unsigned globalSpaceIdx = context.globalSpaceIndex(spaceIdx, timeIdx);
        return transmissibilities_.permeability(globalSpaceIdx);
    }

    /*!
     * \brief This method returns the intrinsic permeability tensor
     *        given a global element index.
     *
     * Its main (only?) usage is the ECL transmissibility calculation code...
     */
    const DimMatrix& intrinsicPermeability(unsigned globalElemIdx) const
    { return transmissibilities_.permeability(globalElemIdx); }

    /*!
     * \copydoc EclTransmissiblity::transmissibility
     */
    template <class Context>
    Scalar transmissibility(const Context& context,
                            [[maybe_unused]] unsigned fromDofLocalIdx,
                            unsigned toDofLocalIdx) const
    {
        assert(fromDofLocalIdx == 0);
        return pffDofData_.get(context.element(), toDofLocalIdx).transmissibility;
    }

    /*!
     * \brief Direct access to the transmissibility between two elements.
     */
    Scalar transmissibility(unsigned globalCenterElemIdx, unsigned globalElemIdx) const
    {
        return transmissibilities_.transmissibility(globalCenterElemIdx, globalElemIdx);
    }

    /*!
     * \copydoc EclTransmissiblity::diffusivity
     */
    template <class Context>
    Scalar diffusivity(const Context& context,
                       [[maybe_unused]] unsigned fromDofLocalIdx,
                       unsigned toDofLocalIdx) const
    {
        assert(fromDofLocalIdx == 0);
        return *pffDofData_.get(context.element(), toDofLocalIdx).diffusivity;
    }

    /*!
     * \copydoc EclTransmissiblity::transmissibilityBoundary
     */
    template <class Context>
    Scalar transmissibilityBoundary(const Context& elemCtx,
                                    unsigned boundaryFaceIdx) const
    {
        unsigned elemIdx = elemCtx.globalSpaceIndex(/*dofIdx=*/0, /*timeIdx=*/0);
        return transmissibilities_.transmissibilityBoundary(elemIdx, boundaryFaceIdx);
    }

    /*!
     * \brief Direct access to a boundary transmissibility.
     */
    Scalar transmissibilityBoundary(const unsigned globalSpaceIdx,
                                    const unsigned boundaryFaceIdx) const
    {
        return transmissibilities_.transmissibilityBoundary(globalSpaceIdx, boundaryFaceIdx);
    }

    /*!
     * \copydoc EclTransmissiblity::thermalHalfTransmissibility
     */
    template <class Context>
    Scalar thermalHalfTransmissibilityIn(const Context& context,
                                         unsigned faceIdx,
                                         unsigned timeIdx) const
    {
        const auto& face = context.stencil(timeIdx).interiorFace(faceIdx);
        unsigned toDofLocalIdx = face.exteriorIndex();
        return *pffDofData_.get(context.element(), toDofLocalIdx).thermalHalfTransIn;
    }

    /*!
     * \copydoc EclTransmissiblity::thermalHalfTransmissibility
     */
    template <class Context>
    Scalar thermalHalfTransmissibilityOut(const Context& context,
                                          unsigned faceIdx,
                                          unsigned timeIdx) const
    {
        const auto& face = context.stencil(timeIdx).interiorFace(faceIdx);
        unsigned toDofLocalIdx = face.exteriorIndex();
        return *pffDofData_.get(context.element(), toDofLocalIdx).thermalHalfTransOut;
    }

    /*!
     * \copydoc EclTransmissiblity::thermalHalfTransmissibility
     */
    template <class Context>
    Scalar thermalHalfTransmissibilityBoundary(const Context& elemCtx,
                                               unsigned boundaryFaceIdx) const
    {
        unsigned elemIdx = elemCtx.globalSpaceIndex(/*dofIdx=*/0, /*timeIdx=*/0);
        return transmissibilities_.thermalHalfTransBoundary(elemIdx, boundaryFaceIdx);
    }

    /*!
     * \brief Return a reference to the object that handles the "raw" transmissibilities.
     */
    const typename Vanguard::TransmissibilityType& eclTransmissibilities() const
    { return transmissibilities_; }

    /*!
     * \copydoc BlackOilBaseProblem::thresholdPressure
     */
    Scalar thresholdPressure(unsigned elem1Idx, unsigned elem2Idx) const
    { return thresholdPressures_.thresholdPressure(elem1Idx, elem2Idx); }

    const EclThresholdPressure<TypeTag>& thresholdPressure() const
    { return thresholdPressures_; }

    EclThresholdPressure<TypeTag>& thresholdPressure()
    { return thresholdPressures_; }

    const EclTracerModel<TypeTag>& tracerModel() const
    { return tracerModel_; }

    EclTracerModel<TypeTag>& tracerModel()
    { return tracerModel_; }

    /*!
     * \copydoc FvBaseMultiPhaseProblem::porosity
     *
     * For the EclProblem, this method is identical to referencePorosity(). The intensive
     * quantities object may apply various multipliers (e.g. ones which model rock
     * compressibility and water induced rock compaction) to it which depend on the
     * current physical conditions.
     */
    template <class Context>
    Scalar porosity(const Context& context, unsigned spaceIdx, unsigned timeIdx) const
    {
        unsigned globalSpaceIdx = context.globalSpaceIndex(spaceIdx, timeIdx);
        return this->porosity(globalSpaceIdx, timeIdx);
    }

    /*!
     * \brief Returns the depth of an degree of freedom [m]
     *
     * For ECL problems this is defined as the average of the depth of an element and is
     * thus slightly different from the depth of an element's centroid.
     */
    template <class Context>
    Scalar dofCenterDepth(const Context& context, unsigned spaceIdx, unsigned timeIdx) const
    {
        unsigned globalSpaceIdx = context.globalSpaceIndex(spaceIdx, timeIdx);
        return this->dofCenterDepth(globalSpaceIdx);
    }

    /*!
     * \brief Direct indexed acces to the depth of an degree of freedom [m]
     *
     * For ECL problems this is defined as the average of the depth of an element and is
     * thus slightly different from the depth of an element's centroid.
     */
    Scalar dofCenterDepth(unsigned globalSpaceIdx) const
    {
        return this->simulator().vanguard().cellCenterDepth(globalSpaceIdx);
    }

    /*!
     * \copydoc BlackoilProblem::rockCompressibility
     */
    template <class Context>
    Scalar rockCompressibility(const Context& context, unsigned spaceIdx, unsigned timeIdx) const
    {
        unsigned globalSpaceIdx = context.globalSpaceIndex(spaceIdx, timeIdx);
        return this->rockCompressibility(globalSpaceIdx);
    }

    /*!
     * \copydoc BlackoilProblem::rockReferencePressure
     */
    template <class Context>
    Scalar rockReferencePressure(const Context& context, unsigned spaceIdx, unsigned timeIdx) const
    {
        unsigned globalSpaceIdx = context.globalSpaceIndex(spaceIdx, timeIdx);
        return this->rockReferencePressure(globalSpaceIdx);
    }

    /*!
     * \copydoc FvBaseMultiPhaseProblem::materialLawParams
     */
    template <class Context>
    const MaterialLawParams& materialLawParams(const Context& context,
                                               unsigned spaceIdx, unsigned timeIdx) const
    {
        unsigned globalSpaceIdx = context.globalSpaceIndex(spaceIdx, timeIdx);
        return this->materialLawParams(globalSpaceIdx);
    }

    const MaterialLawParams& materialLawParams(unsigned globalDofIdx) const
    {
        return materialLawManager_->materialLawParams(globalDofIdx);
    }

    const MaterialLawParams& materialLawParams(unsigned globalDofIdx, FaceDir::DirEnum facedir) const
    {
        return materialLawManager_->materialLawParams(globalDofIdx, facedir);
    }

    /*!
     * \brief Return the parameters for the energy storage law of the rock
     */
    template <class Context>
    const SolidEnergyLawParams&
    solidEnergyLawParams(const Context& context,
                         unsigned spaceIdx,
                         unsigned timeIdx) const
    {
        unsigned globalSpaceIdx = context.globalSpaceIndex(spaceIdx, timeIdx);
        return thermalLawManager_->solidEnergyLawParams(globalSpaceIdx);
    }

    /*!
     * \copydoc FvBaseMultiPhaseProblem::thermalConductionParams
     */
    template <class Context>
    const ThermalConductionLawParams &
    thermalConductionLawParams(const Context& context, unsigned spaceIdx, unsigned timeIdx) const
    {
        unsigned globalSpaceIdx = context.globalSpaceIndex(spaceIdx, timeIdx);
        return thermalLawManager_->thermalConductionLawParams(globalSpaceIdx);
    }

    /*!
     * \brief Returns the ECL material law manager
     *
     * Note that this method is *not* part of the generic eWoms problem API because it
     * would force all problens use the ECL material laws.
     */
    std::shared_ptr<const EclMaterialLawManager> materialLawManager() const
    { return materialLawManager_; }

    template <class FluidState>
    void updateRelperms(
        std::array<Evaluation,numPhases> &mobility,
        DirectionalMobilityPtr &dirMob,
        FluidState &fluidState,
        unsigned globalSpaceIdx) const
    {
        OPM_TIMEBLOCK_LOCAL(updateRelperms);
        {
            // calculate relative permeabilities. note that we store the result into the
            // mobility_ class attribute. the division by the phase viscosity happens later.
            const auto& materialParams = materialLawParams(globalSpaceIdx);
            MaterialLaw::relativePermeabilities(mobility, materialParams, fluidState);
            Valgrind::CheckDefined(mobility);
        }
        if (materialLawManager_->hasDirectionalRelperms()
               || materialLawManager_->hasDirectionalImbnum())
        {
            using Dir = FaceDir::DirEnum;
            constexpr int ndim = 3;
            dirMob = std::make_unique<DirectionalMobility<TypeTag, Evaluation>>();
            Dir facedirs[ndim] = {Dir::XPlus, Dir::YPlus, Dir::ZPlus};
            for (int i = 0; i<ndim; i++) {
                const auto& materialParams = materialLawParams(globalSpaceIdx, facedirs[i]);
                auto& mob_array = dirMob->getArray(i);
                MaterialLaw::relativePermeabilities(mob_array, materialParams, fluidState);
            }
        }
    }

    /*!
     * \copydoc materialLawManager()
     */
    std::shared_ptr<EclMaterialLawManager> materialLawManager()
    { return materialLawManager_; }

    using EclGenericProblem<GridView,FluidSystem,Scalar>::pvtRegionIndex;
    /*!
     * \brief Returns the index of the relevant region for thermodynmic properties
     */
    template <class Context>
    unsigned pvtRegionIndex(const Context& context, unsigned spaceIdx, unsigned timeIdx) const
    { return pvtRegionIndex(context.globalSpaceIndex(spaceIdx, timeIdx)); }

    using EclGenericProblem<GridView,FluidSystem,Scalar>::satnumRegionIndex;
    /*!
     * \brief Returns the index of the relevant region for thermodynmic properties
     */
    template <class Context>
    unsigned satnumRegionIndex(const Context& context, unsigned spaceIdx, unsigned timeIdx) const
    { return this->satnumRegionIndex(context.globalSpaceIndex(spaceIdx, timeIdx)); }

    using EclGenericProblem<GridView,FluidSystem,Scalar>::miscnumRegionIndex;
    /*!
     * \brief Returns the index of the relevant region for thermodynmic properties
     */
    template <class Context>
    unsigned miscnumRegionIndex(const Context& context, unsigned spaceIdx, unsigned timeIdx) const
    { return this->miscnumRegionIndex(context.globalSpaceIndex(spaceIdx, timeIdx)); }

    using EclGenericProblem<GridView,FluidSystem,Scalar>::plmixnumRegionIndex;
    /*!
     * \brief Returns the index of the relevant region for thermodynmic properties
     */
    template <class Context>
    unsigned plmixnumRegionIndex(const Context& context, unsigned spaceIdx, unsigned timeIdx) const
    { return this->plmixnumRegionIndex(context.globalSpaceIndex(spaceIdx, timeIdx)); }

    using EclGenericProblem<GridView,FluidSystem,Scalar>::maxPolymerAdsorption;
    /*!
     * \brief Returns the max polymer adsorption value
     */
    template <class Context>
    Scalar maxPolymerAdsorption(const Context& context, unsigned spaceIdx, unsigned timeIdx) const
    { return this->maxPolymerAdsorption(context.globalSpaceIndex(spaceIdx, timeIdx)); }

    /*!
     * \copydoc FvBaseProblem::name
     */
    std::string name() const
    { return this->simulator().vanguard().caseName(); }

    /*!
     * \copydoc FvBaseMultiPhaseProblem::temperature
     */
    template <class Context>
    Scalar temperature(const Context& context, unsigned spaceIdx, unsigned timeIdx) const
    {
        // use the initial temperature of the DOF if temperature is not a primary
        // variable
        unsigned globalDofIdx = context.globalSpaceIndex(spaceIdx, timeIdx);
        return initialFluidStates_[globalDofIdx].temperature(/*phaseIdx=*/0);
    }

    /*!
     * \copydoc FvBaseProblem::boundary
     *
     * Reservoir simulation uses no-flow conditions as default for all boundaries.
     */
    template <class Context>
    void boundary(BoundaryRateVector& values,
                  const Context& context,
                  unsigned spaceIdx,
                  unsigned timeIdx) const
    {
        OPM_TIMEBLOCK_LOCAL(eclProblemBoundary);
        if (!context.intersection(spaceIdx).boundary())
            return;

        if constexpr (!enableEnergy || !enableThermalFluxBoundaries)
            values.setNoFlow();
        else {
            // in the energy case we need to specify a non-trivial boundary condition
            // because the geothermal gradient needs to be maintained. for this, we
            // simply assume the initial temperature at the boundary and specify the
            // thermal flow accordingly. in this context, "thermal flow" means energy
            // flow due to a temerature gradient while assuming no-flow for mass
            unsigned interiorDofIdx = context.interiorScvIndex(spaceIdx, timeIdx);
            unsigned globalDofIdx = context.globalSpaceIndex(interiorDofIdx, timeIdx);
            values.setThermalFlow(context, spaceIdx, timeIdx, initialFluidStates_[globalDofIdx]);
        }

        if (nonTrivialBoundaryConditions()) {
            unsigned indexInInside  = context.intersection(spaceIdx).indexInInside();
            unsigned interiorDofIdx = context.interiorScvIndex(spaceIdx, timeIdx);
            unsigned globalDofIdx = context.globalSpaceIndex(interiorDofIdx, timeIdx);
            unsigned pvtRegionIdx = pvtRegionIndex(context, spaceIdx, timeIdx);
            const auto [type, massrate] = boundaryCondition(globalDofIdx, indexInInside);
            if (type == BCType::THERMAL)
                values.setThermalFlow(context, spaceIdx, timeIdx, boundaryFluidState(globalDofIdx, indexInInside));
            else if (type == BCType::FREE || type == BCType::DIRICHLET)
                values.setFreeFlow(context, spaceIdx, timeIdx, boundaryFluidState(globalDofIdx, indexInInside));
            else
                values.setMassRate(massrate, pvtRegionIdx);
        }
    }

    /*!
     * \brief Returns an element's historic maximum oil phase saturation that was
     *        observed during the simulation.
     *
     * In this context, "historic" means the the time before the current timestep began.
     *
     * This is a bit of a hack from the conceptional point of view, but it is required to
     * match the results of the 'flow' and ECLIPSE 100 simulators.
     */
    Scalar maxOilSaturation(unsigned globalDofIdx) const
    {
        if (!this->vapparsActive(this->episodeIndex()))
            return 0.0;

        return this->maxOilSaturation_[globalDofIdx];
    }

    /*!
     * \brief Sets an element's maximum oil phase saturation observed during the
     *        simulation.
     *
     * In this context, "historic" means the the time before the current timestep began.
     *
     * This a hack on top of the maxOilSaturation() hack but it is currently required to
     * do restart externally. i.e. from the flow code.
     */
    void setMaxOilSaturation(unsigned globalDofIdx, Scalar value)
    {
        if (!this->vapparsActive(this->episodeIndex()))
            return;

        this->maxOilSaturation_[globalDofIdx] = value;
    }

    /*!
     * \brief Returns the maximum value of the gas dissolution factor at the current time
     *        for a given degree of freedom.
     */
    Scalar maxGasDissolutionFactor(unsigned timeIdx, unsigned globalDofIdx) const
    {
        return this->mixControls_.maxGasDissolutionFactor(timeIdx, globalDofIdx,
                                                          this->episodeIndex(),
                                                          this->pvtRegionIndex(globalDofIdx));
    }

    /*!
     * \brief Returns the maximum value of the oil vaporization factor at the current
     *        time for a given degree of freedom.
     */
    Scalar maxOilVaporizationFactor(unsigned timeIdx, unsigned globalDofIdx) const
    {
        return this->mixControls_.maxOilVaporizationFactor(timeIdx, globalDofIdx,
                                                           this->episodeIndex(),
                                                           this->pvtRegionIndex(globalDofIdx));
    }

    /*!
     * \brief Return if the storage term of the first iteration is identical to the storage
     *        term for the solution of the previous time step.
     *
     * For quite technical reasons, the storage term cannot be recycled if either DRSDT
     * or DRVDT are active in ebos. Nor if the porosity is changes between timesteps
     * using a pore volume multiplier (i.e., poreVolumeMultiplier() != 1.0)
     */
    bool recycleFirstIterationStorage() const
    {
        int episodeIdx = this->episodeIndex();
        return !this->mixControls_.drsdtActive(episodeIdx) &&
               !this->mixControls_.drvdtActive(episodeIdx) &&
               this->rockCompPoroMultWc_.empty() &&
               this->rockCompPoroMult_.empty();
    }

    /*!
     * \copydoc FvBaseProblem::initial
     *
     * The reservoir problem uses a constant boundary condition for
     * the whole domain.
     */
    template <class Context>
    void initial(PrimaryVariables& values, const Context& context, unsigned spaceIdx, unsigned timeIdx) const
    {
        unsigned globalDofIdx = context.globalSpaceIndex(spaceIdx, timeIdx);

        values.setPvtRegionIndex(pvtRegionIndex(context, spaceIdx, timeIdx));
        values.assignNaive(initialFluidStates_[globalDofIdx]);

        if constexpr (enableSolvent)
            values[Indices::solventSaturationIdx] = this->solventSaturation_[globalDofIdx];

        if constexpr (enablePolymer)
            values[Indices::polymerConcentrationIdx] = this->polymer_.concentration[globalDofIdx];

        if constexpr (enablePolymerMolarWeight)
            values[Indices::polymerMoleWeightIdx]= this->polymer_.moleWeight[globalDofIdx];

        if constexpr (enableBrine) {
            if (enableSaltPrecipitation && values.primaryVarsMeaningBrine() == PrimaryVariables::BrineMeaning::Sp) {
                values[Indices::saltConcentrationIdx] = initialFluidStates_[globalDofIdx].saltSaturation();
            }
            else {
                values[Indices::saltConcentrationIdx] = initialFluidStates_[globalDofIdx].saltConcentration();
            }
        }

        if constexpr (enableMICP){
            values[Indices::microbialConcentrationIdx] = this->micp_.microbialConcentration[globalDofIdx];
            values[Indices::oxygenConcentrationIdx]= this->micp_.oxygenConcentration[globalDofIdx];
            values[Indices::ureaConcentrationIdx]= this->micp_.ureaConcentration[globalDofIdx];
            values[Indices::calciteConcentrationIdx]= this->micp_.calciteConcentration[globalDofIdx];
            values[Indices::biofilmConcentrationIdx]= this->micp_.biofilmConcentration[globalDofIdx];
        }

        values.checkDefined();
    }

    /*!
     * \copydoc FvBaseProblem::initialSolutionApplied()
     */
    void initialSolutionApplied()
    {
        // Calculate all intensive quantities.
        this->model().invalidateAndUpdateIntensiveQuantities(/*timeIdx*/0);

        // We also need the intensive quantities for timeIdx == 1
        // corresponding to the start of the current timestep, if we
        // do not use the storage cache, or if we cannot recycle the
        // first iteration storage.
        if (!this->model().enableStorageCache() || !this->recycleFirstIterationStorage()) {
            this->model().invalidateAndUpdateIntensiveQuantities(/*timeIdx*/1);
        }

        // initialize the wells. Note that this needs to be done after initializing the
        // intrinsic permeabilities and the after applying the initial solution because
        // the well model uses these...
        wellModel_.init();

        // let the object for threshold pressures initialize itself. this is done only at
        // this point, because determining the threshold pressures may require to access
        // the initial solution.
        thresholdPressures_.finishInit();

        updateCompositionChangeLimits_();

        if (enableAquifers_)
            aquiferModel_.initialSolutionApplied();
    }

    /*!
     * \copydoc FvBaseProblem::source
     *
     * For this problem, the source term of all components is 0 everywhere.
     */
    template <class Context>
    void source(RateVector& rate,
                const Context& context,
                unsigned spaceIdx,
                unsigned timeIdx) const
    {
        const unsigned globalDofIdx = context.globalSpaceIndex(spaceIdx, timeIdx);
        source(rate, globalDofIdx, timeIdx);
    }

    void source(RateVector& rate,
                unsigned globalDofIdx,
                unsigned timeIdx) const
    {
        OPM_TIMEBLOCK_LOCAL(eclProblemSource);
        rate = 0.0;

        // Add well contribution to source here.
        wellModel_.computeTotalRatesForDof(rate, globalDofIdx);

        // convert the source term from the total mass rate of the
        // cell to the one per unit of volume as used by the model.
        for (unsigned eqIdx = 0; eqIdx < numEq; ++ eqIdx) {
            rate[eqIdx] /= this->model().dofTotalVolume(globalDofIdx);

            Valgrind::CheckDefined(rate[eqIdx]);
            assert(isfinite(rate[eqIdx]));
        }

        // Add non-well sources.
        addToSourceDense(rate, globalDofIdx, timeIdx);
    }

    void addToSourceDense(RateVector& rate,
                          unsigned globalDofIdx,
                          unsigned timeIdx) const
    {
        if (enableAquifers_)
            aquiferModel_.addToSource(rate, globalDofIdx, timeIdx);

        // if requested, compensate systematic mass loss for cells which were "well
        // behaved" in the last time step
        // Note that we don't allow for drift compensation if there are no active wells.
        const bool compensateDrift = wellModel_.wellsActive();
        if (enableDriftCompensation_ && compensateDrift) {
            const auto& simulator = this->simulator();
            const auto& model = this->model();

            // we use a lower tolerance for the compensation too
            // assure the added drift from the last step does not
            // cause convergence issues on the current step
            Scalar maxCompensation = model.newtonMethod().tolerance()/10;
            Scalar poro = this->porosity(globalDofIdx, timeIdx);
            Scalar dt = simulator.timeStepSize();
            EqVector dofDriftRate = drift_[globalDofIdx];
            dofDriftRate /= dt*model.dofTotalVolume(globalDofIdx);

            // restrict drift compensation to the CNV tolerance
            for (unsigned eqIdx = 0; eqIdx < numEq; ++ eqIdx) {
                Scalar cnv = std::abs(dofDriftRate[eqIdx])*dt*model.eqWeight(globalDofIdx, eqIdx)/poro;
                if (cnv > maxCompensation) {
                    dofDriftRate[eqIdx] *= maxCompensation/cnv;
                }
            }

            for (unsigned eqIdx = 0; eqIdx < numEq; ++ eqIdx)
                rate[eqIdx] -= dofDriftRate[eqIdx];
        }
    }

    /*!
     * \brief Returns a reference to the ECL well manager used by the problem.
     *
     * This can be used for inspecting wells outside of the problem.
     */
    const EclWellModel& wellModel() const
    { return wellModel_; }

    EclWellModel& wellModel()
    { return wellModel_; }

    const EclAquiferModel& aquiferModel() const
    { return aquiferModel_; }

    EclAquiferModel& mutableAquiferModel()
    { return aquiferModel_; }

    // temporary solution to facilitate output of initial state from flow
    const InitialFluidState& initialFluidState(unsigned globalDofIdx) const
    { return initialFluidStates_[globalDofIdx]; }

    const EclipseIO& eclIO() const
    { return eclWriter_->eclIO(); }

    void setSubStepReport(const SimulatorReportSingle& report)
    { return eclWriter_->setSubStepReport(report); }

    void setSimulationReport(const SimulatorReport& report)
    { return eclWriter_->setSimulationReport(report); }

    bool nonTrivialBoundaryConditions() const
    { return nonTrivialBoundaryConditions_; }

    const InitialFluidState boundaryFluidState(unsigned globalDofIdx, const int directionId) const
    {
        OPM_TIMEBLOCK_LOCAL(boundaryFluidState);
        FaceDir::DirEnum dir = FaceDir::FromIntersectionIndex(directionId);
        assert(bcindex_(dir)[globalDofIdx] > 0);
        const auto& bc = this->simulator().vanguard().schedule()[this->episodeIndex()].bcprop[bcindex_(dir)[globalDofIdx]];
        if (bc.bctype == BCType::DIRICHLET )
        {
            InitialFluidState fluidState;
            const int pvtRegionIdx = this->pvtRegionIndex(globalDofIdx);
            fluidState.setPvtRegionIndex(pvtRegionIdx);

            double pressure = initialFluidStates_[globalDofIdx].pressure(oilPhaseIdx);
            const auto pressure_input = bc.pressure;
            if (pressure_input) {
                pressure = *pressure_input;
            }

            std::array<Scalar, numPhases> pc = {0};
            const auto& matParams = materialLawParams(globalDofIdx);
            MaterialLaw::capillaryPressures(pc, matParams, fluidState);
            Valgrind::CheckDefined(pressure);
            Valgrind::CheckDefined(pc);
            for (unsigned phaseIdx = 0; phaseIdx < numPhases; ++phaseIdx) {
                if (!FluidSystem::phaseIsActive(phaseIdx))
                    continue;

                if (Indices::oilEnabled)
                    fluidState.setPressure(phaseIdx, pressure + (pc[phaseIdx] - pc[oilPhaseIdx]));
                else if (Indices::gasEnabled)
                    fluidState.setPressure(phaseIdx, pressure + (pc[phaseIdx] - pc[gasPhaseIdx]));
                else if (Indices::waterEnabled)
                    //single (water) phase
                    fluidState.setPressure(phaseIdx, pressure);
            }
            switch (bc.component) {
                case BCComponent::OIL:
                    if (!FluidSystem::phaseIsActive(FluidSystem::oilPhaseIdx))
                        throw std::logic_error("oil is not active and you're trying to add oil BC");

                    fluidState.setSaturation(FluidSystem::oilPhaseIdx, 1.0);
                    break;
                case BCComponent::GAS:
                    if (!FluidSystem::phaseIsActive(FluidSystem::gasPhaseIdx))
                        throw std::logic_error("gas is not active and you're trying to add gas BC");

                    fluidState.setSaturation(FluidSystem::gasPhaseIdx, 1.0);
                    break;
                    case BCComponent::WATER:
                    if (!FluidSystem::phaseIsActive(FluidSystem::waterPhaseIdx))
                        throw std::logic_error("water is not active and you're trying to add water BC");

                    fluidState.setSaturation(FluidSystem::waterPhaseIdx, 1.0);
                    break;
                case BCComponent::SOLVENT:
                case BCComponent::POLYMER:
                case BCComponent::NONE:
                    throw std::logic_error("you need to specify a valid component (OIL, WATER or GAS) when DIRICHLET type is set in BC");
                    break;
            }
            double temperature = initialFluidStates_[globalDofIdx].temperature(oilPhaseIdx);
            const auto temperature_input = bc.temperature;
            if(temperature_input)
                temperature = *temperature_input;
            fluidState.setTemperature(temperature);
            fluidState.setRs(0.0);
            fluidState.setRv(0.0);

            if (FluidSystem::enableVaporizedWater())
                fluidState.setRvw(0.0);

            for (unsigned phaseIdx = 0; phaseIdx < numPhases; ++phaseIdx) {
                if (!FluidSystem::phaseIsActive(phaseIdx))
                    continue;

                const auto& b = FluidSystem::inverseFormationVolumeFactor(fluidState, phaseIdx, pvtRegionIdx);
                fluidState.setInvB(phaseIdx, b);

                const auto& rho = FluidSystem::density(fluidState, phaseIdx, pvtRegionIdx);
                fluidState.setDensity(phaseIdx, rho);

            }
            return fluidState;
        }
        return initialFluidStates_[globalDofIdx];
    }

    /*!
     * \brief Propose the size of the next time step to the simulator.
     *
     * This method is only called if the Newton solver does converge, the simulator
     * automatically cuts the time step in half without consultating this method again.
     */
    Scalar nextTimeStepSize() const
    {
        OPM_TIMEBLOCK(nexTimeStepSize);
        // allow external code to do the timestepping
        if (this->nextTimeStepSize_ > 0.0)
            return this->nextTimeStepSize_;

        const auto& simulator = this->simulator();
        int episodeIdx = simulator.episodeIndex();

        // for the initial episode, we use a fixed time step size
        if (episodeIdx < 0)
            return this->initialTimeStepSize_;

        // ask the newton method for a suggestion. This suggestion will be based on how
        // well the previous time step converged. After that, apply the runtime time
        // stepping constraints.
        const auto& newtonMethod = this->model().newtonMethod();
        return limitNextTimeStepSize_(newtonMethod.suggestTimeStepSize(simulator.timeStepSize()));
    }

    /*!
     * \brief Calculate the porosity multiplier due to water induced rock compaction.
     *
     * TODO: The API of this is a bit ad-hoc, it would be better to use context objects.
     */
    template <class LhsEval>
    LhsEval rockCompPoroMultiplier(const IntensiveQuantities& intQuants, unsigned elementIdx) const
    {
        OPM_TIMEBLOCK_LOCAL(rockCompPoroMultiplier);
        if (this->rockCompPoroMult_.empty() && this->rockCompPoroMultWc_.empty())
            return 1.0;

        unsigned tableIdx = 0;
        if (!this->rockTableIdx_.empty())
            tableIdx = this->rockTableIdx_[elementIdx];

        const auto& fs = intQuants.fluidState();
        LhsEval effectiveOilPressure = decay<LhsEval>(fs.pressure(oilPhaseIdx));
        if (!this->minOilPressure_.empty())
            // The pore space change is irreversible
            effectiveOilPressure =
                min(decay<LhsEval>(fs.pressure(oilPhaseIdx)),
                                   this->minOilPressure_[elementIdx]);

        if (!this->overburdenPressure_.empty())
            effectiveOilPressure -= this->overburdenPressure_[elementIdx];


        if (!this->rockCompPoroMult_.empty()) {
            return this->rockCompPoroMult_[tableIdx].eval(effectiveOilPressure, /*extrapolation=*/true);
        }

        // water compaction
        assert(!this->rockCompPoroMultWc_.empty());
        LhsEval SwMax = max(decay<LhsEval>(fs.saturation(waterPhaseIdx)), this->maxWaterSaturation_[elementIdx]);
        LhsEval SwDeltaMax = SwMax - initialFluidStates_[elementIdx].saturation(waterPhaseIdx);

        return this->rockCompPoroMultWc_[tableIdx].eval(effectiveOilPressure, SwDeltaMax, /*extrapolation=*/true);
    }

    /*!
     * \brief Calculate the transmissibility multiplier due to water induced rock compaction.
     *
     * TODO: The API of this is a bit ad-hoc, it would be better to use context objects.
     */
    template <class LhsEval>
    LhsEval rockCompTransMultiplier(const IntensiveQuantities& intQuants, unsigned elementIdx) const
    {
        OPM_TIMEBLOCK_LOCAL(rockCompTransMultiplier);
        if (this->rockCompTransMult_.empty() && this->rockCompTransMultWc_.empty())
            return 1.0;

        unsigned tableIdx = 0;
        if (!this->rockTableIdx_.empty())
            tableIdx = this->rockTableIdx_[elementIdx];

        const auto& fs = intQuants.fluidState();
        LhsEval effectiveOilPressure = decay<LhsEval>(fs.pressure(oilPhaseIdx));

        if (!this->minOilPressure_.empty())
            // The pore space change is irreversible
            effectiveOilPressure =
                min(decay<LhsEval>(fs.pressure(oilPhaseIdx)),
                    this->minOilPressure_[elementIdx]);

        if (!this->overburdenPressure_.empty())
            effectiveOilPressure -= this->overburdenPressure_[elementIdx];

        if (!this->rockCompTransMult_.empty())
            return this->rockCompTransMult_[tableIdx].eval(effectiveOilPressure, /*extrapolation=*/true);

        // water compaction
        assert(!this->rockCompTransMultWc_.empty());
        LhsEval SwMax = max(decay<LhsEval>(fs.saturation(waterPhaseIdx)), this->maxWaterSaturation_[elementIdx]);
        LhsEval SwDeltaMax = SwMax - initialFluidStates_[elementIdx].saturation(waterPhaseIdx);

        return this->rockCompTransMultWc_[tableIdx].eval(effectiveOilPressure, SwDeltaMax, /*extrapolation=*/true);
    }

    std::pair<BCType, RateVector> boundaryCondition(const unsigned int globalSpaceIdx, const int directionId) const
    {
        OPM_TIMEBLOCK_LOCAL(boundaryCondition);
        if (!nonTrivialBoundaryConditions_) {
            return { BCType::NONE, RateVector(0.0) };
        }
        FaceDir::DirEnum dir = FaceDir::FromIntersectionIndex(directionId);
        const auto& schedule = this->simulator().vanguard().schedule();
        if (bcindex_(dir)[globalSpaceIdx] == 0) {
            return { BCType::NONE, RateVector(0.0) };
        }
        const auto& bc = schedule[this->episodeIndex()].bcprop[bcindex_(dir)[globalSpaceIdx]];
        if (bc.bctype!=BCType::RATE) {
            return { bc.bctype, RateVector(0.0) };
        }

        RateVector rate = 0.0;
        switch (bc.component) {
        case BCComponent::OIL:
            rate[Indices::canonicalToActiveComponentIndex(oilCompIdx)] = bc.rate;
            break;
        case BCComponent::GAS:
            rate[Indices::canonicalToActiveComponentIndex(gasCompIdx)] = bc.rate;
            break;
        case BCComponent::WATER:
            rate[Indices::canonicalToActiveComponentIndex(waterCompIdx)] = bc.rate;
            break;
        case BCComponent::SOLVENT:
            if constexpr (!enableSolvent)
                throw std::logic_error("solvent is disabled and you're trying to add solvent to BC");

            rate[Indices::solventSaturationIdx] = bc.rate;
            break;
        case BCComponent::POLYMER:
            if constexpr (!enablePolymer)
                throw std::logic_error("polymer is disabled and you're trying to add polymer to BC");

            rate[Indices::polymerConcentrationIdx] = bc.rate;
            break;
        case BCComponent::NONE:
            throw std::logic_error("you need to specify the component when RATE type is set in BC");
            break;
        }
        //TODO add support for enthalpy rate
        return {bc.bctype, rate};
    }

    const std::unique_ptr<EclWriterType>& eclWriter() const
    {
        return eclWriter_;
    }

    template<class Serializer>
    void serializeOp(Serializer& serializer)
    {
        serializer(static_cast<BaseType&>(*this));
        serializer(drift_);
        serializer(wellModel_);
        serializer(aquiferModel_);
        serializer(tracerModel_);
        serializer(*materialLawManager_);
        serializer(*eclWriter_);
    }
private:
    Implementation& asImp_()
    { return *static_cast<Implementation *>(this); }
protected:
    void updateExplicitQuantities_()
    {
        OPM_TIMEBLOCK(updateExplicitQuantities);
        const bool invalidateFromMaxWaterSat = updateMaxWaterSaturation_();
        const bool invalidateFromMinPressure = updateMinPressure_();

        // update hysteresis and max oil saturation used in vappars
        const bool invalidateFromHyst = updateHysteresis_();
        const bool invalidateFromMaxOilSat = updateMaxOilSaturation_();

        // the derivatives may have change
        bool invalidateIntensiveQuantities
            = invalidateFromMaxWaterSat || invalidateFromMinPressure || invalidateFromHyst || invalidateFromMaxOilSat;
        if (invalidateIntensiveQuantities) {
            OPM_TIMEBLOCK(beginTimeStepInvalidateIntensiveQuantities);
            this->model().invalidateAndUpdateIntensiveQuantities(/*timeIdx=*/0);
        }

        if constexpr (getPropValue<TypeTag, Properties::EnablePolymer>())
            updateMaxPolymerAdsorption_();
    }

    template<class UpdateFunc>
    void updateProperty_(const std::string& failureMsg,
                         UpdateFunc func)
    {
        OPM_TIMEBLOCK(updateProperty);
        const auto& model = this->simulator().model();
        const auto& primaryVars = model.solution(/*timeIdx*/0);
        const auto& vanguard = this->simulator().vanguard();
        std::size_t numGridDof = primaryVars.size();
        OPM_BEGIN_PARALLEL_TRY_CATCH();
#ifdef _OPENMP
#pragma omp parallel for
#endif
        for (unsigned dofIdx = 0; dofIdx < numGridDof; ++dofIdx) {
                const auto& iq = *model.cachedIntensiveQuantities(dofIdx, /*timeIdx=*/ 0);
                func(dofIdx, iq);
        }
        OPM_END_PARALLEL_TRY_CATCH(failureMsg, vanguard.grid().comm());
    }

    // update the parameters needed for DRSDT and DRVDT
    void updateCompositionChangeLimits_()
    {
        OPM_TIMEBLOCK(updateCompositionChangeLimits);
        // update the "last Rs" values for all elements, including the ones in the ghost
        // and overlap regions
        int episodeIdx = this->episodeIndex();
        std::array<bool,3> active{this->mixControls_.drsdtConvective(episodeIdx),
                                  this->mixControls_.drsdtActive(episodeIdx),
                                  this->mixControls_.drvdtActive(episodeIdx)};
        if (!active[0] && !active[1] && !active[2]) {
            return;
        }

        this->updateProperty_("EclProblem::updateCompositionChangeLimits_()) failed:",
                              [this,episodeIdx,active](unsigned compressedDofIdx,
                                                       const IntensiveQuantities& iq)
                              {
                                  const DimMatrix& perm = this->intrinsicPermeability(compressedDofIdx);
                                  const Scalar distZ = active[0] ? this->simulator().vanguard().cellThickness(compressedDofIdx) : 0.0;
                                  const int pvtRegionIdx = this->pvtRegionIndex(compressedDofIdx);
                                  this->mixControls_.update(compressedDofIdx,
                                                            iq,
                                                            episodeIdx,
                                                            this->gravity_[dim - 1],
                                                            perm[dim - 1][dim - 1],
                                                            distZ,
                                                            pvtRegionIdx,
                                                            active);
                              }
            );
    }

    bool updateMaxOilSaturation_()
    {
        OPM_TIMEBLOCK(updateMaxOilSaturation);
        int episodeIdx = this->episodeIndex();

        // we use VAPPARS
        if (this->vapparsActive(episodeIdx)) {
            this->updateProperty_("EclProblem::updateMaxOilSaturation_() failed:",
                                  [this](unsigned compressedDofIdx, const IntensiveQuantities& iq)
                                  {
                                      this->updateMaxOilSaturation_(compressedDofIdx,iq);
                                  });
            return true;
        }

        return false;
    }

    bool updateMaxOilSaturation_(unsigned compressedDofIdx, const IntensiveQuantities& iq)
    {
        OPM_TIMEBLOCK_LOCAL(updateMaxOilSaturation);
        const auto& fs = iq.fluidState();
        const Scalar So = decay<Scalar>(fs.saturation(oilPhaseIdx));
        auto& mos = this->maxOilSaturation_;
        if(mos[compressedDofIdx] < So){
            mos[compressedDofIdx] = So;
            return true;
        }else{
            return false;
        }
    }

    bool updateMaxWaterSaturation_()
    {
        OPM_TIMEBLOCK(updateMaxWaterSaturation);
        // water compaction is activated in ROCKCOMP
        if (this->maxWaterSaturation_.empty())
            return false;

        this->maxWaterSaturation_[/*timeIdx=*/1] = this->maxWaterSaturation_[/*timeIdx=*/0];
        this->updateProperty_("EclProblem::updateMaxWaterSaturation_() failed:",
                              [this](unsigned compressedDofIdx, const IntensiveQuantities& iq)
                              {
                                  this->updateMaxWaterSaturation_(compressedDofIdx,iq);
                               });
        return true;
    }


    bool updateMaxWaterSaturation_(unsigned compressedDofIdx, const IntensiveQuantities& iq)
    {
        OPM_TIMEBLOCK_LOCAL(updateMaxWaterSaturation);
        const auto& fs = iq.fluidState();
        const Scalar Sw = decay<Scalar>(fs.saturation(waterPhaseIdx));
        auto& mow = this->maxWaterSaturation_;
        if(mow[compressedDofIdx]< Sw){
            mow[compressedDofIdx] = Sw;
            return true;
        }else{
            return false;
        }
    }

    bool updateMinPressure_()
    {
        OPM_TIMEBLOCK(updateMinPressure);
        // IRREVERS option is used in ROCKCOMP
        if (this->minOilPressure_.empty())
            return false;

        this->updateProperty_("EclProblem::updateMinPressure_() failed:",
                              [this](unsigned compressedDofIdx, const IntensiveQuantities& iq)
                              {
                                  this->updateMinPressure_(compressedDofIdx,iq);
                              });
        return true;
    }

    bool updateMinPressure_(unsigned compressedDofIdx, const IntensiveQuantities& iq){
        OPM_TIMEBLOCK_LOCAL(updateMinPressure);
        const auto& fs = iq.fluidState();
        const Scalar mo = getValue(fs.pressure(oilPhaseIdx));
        auto& mos = this->minOilPressure_;
        if(mos[compressedDofIdx]> mo){
            mos[compressedDofIdx] = mo;
            return true;
        }else{
            return false;
        }
    }

    void readMaterialParameters_()
    {
        OPM_TIMEBLOCK(readMaterialParameters);
        const auto& simulator = this->simulator();
        const auto& vanguard = simulator.vanguard();
        const auto& eclState = vanguard.eclState();

        // the PVT and saturation region numbers
        OPM_BEGIN_PARALLEL_TRY_CATCH();
        this->updatePvtnum_();
        this->updateSatnum_();

        // the MISC region numbers (solvent model)
        this->updateMiscnum_();
        // the PLMIX region numbers (polymer model)
        this->updatePlmixnum_();

        // directional relative permeabilities
        this->updateKrnum_();
        OPM_END_PARALLEL_TRY_CATCH("Invalid region numbers: ", vanguard.gridView().comm());
        ////////////////////////////////
        // porosity
        updateReferencePorosity_();
        this->referencePorosity_[1] = this->referencePorosity_[0];
        ////////////////////////////////

        ////////////////////////////////
        // fluid-matrix interactions (saturation functions; relperm/capillary pressure)
        materialLawManager_ = std::make_shared<EclMaterialLawManager>();
        materialLawManager_->initFromState(eclState);
        materialLawManager_->initParamsForElements(eclState, this->model().numGridDof());
        ////////////////////////////////
    }

    void readThermalParameters_()
    {
        if constexpr (enableEnergy)
        {
            const auto& simulator = this->simulator();
            const auto& vanguard = simulator.vanguard();
            const auto& eclState = vanguard.eclState();

            // fluid-matrix interactions (saturation functions; relperm/capillary pressure)
            thermalLawManager_ = std::make_shared<EclThermalLawManager>();
            thermalLawManager_->initParamsForElements(eclState, this->model().numGridDof());
        }
    }

    void updateReferencePorosity_()
    {
        const auto& simulator = this->simulator();
        const auto& vanguard = simulator.vanguard();
        const auto& eclState = vanguard.eclState();

        std::size_t numDof = this->model().numGridDof();

        this->referencePorosity_[/*timeIdx=*/0].resize(numDof);

        const auto& fp = eclState.fieldProps();
        const std::vector<double> porvData = fp.porv(false);
        const std::vector<int> actnumData = fp.actnum();
        for (std::size_t dofIdx = 0; dofIdx < numDof; ++dofIdx) {
            Scalar poreVolume = porvData[dofIdx];

            // we define the porosity as the accumulated pore volume divided by the
            // geometric volume of the element. Note that -- in pathetic cases -- it can
            // be larger than 1.0!
            Scalar dofVolume = simulator.model().dofTotalVolume(dofIdx);
            assert(dofVolume > 0.0);
            this->referencePorosity_[/*timeIdx=*/0][dofIdx] = poreVolume/dofVolume;
        }
    }

    void readInitialCondition_()
    {
        const auto& simulator = this->simulator();
        const auto& vanguard = simulator.vanguard();
        const auto& eclState = vanguard.eclState();

        if (eclState.getInitConfig().hasEquil())
            readEquilInitialCondition_();
        else
            readExplicitInitialCondition_();

        if constexpr (enableSolvent || enablePolymer || enablePolymerMolarWeight || enableMICP)
            this->readBlackoilExtentionsInitialConditions_(this->model().numGridDof(),
                                                           enableSolvent,
                                                           enablePolymer,
                                                           enablePolymerMolarWeight,
                                                           enableMICP);

        //initialize min/max values
        std::size_t numElems = this->model().numGridDof();
        for (std::size_t elemIdx = 0; elemIdx < numElems; ++elemIdx) {
            const auto& fs = initialFluidStates_[elemIdx];
            if (!this->maxWaterSaturation_.empty())
                this->maxWaterSaturation_[elemIdx] = std::max(this->maxWaterSaturation_[elemIdx], fs.saturation(waterPhaseIdx));
            if (!this->maxOilSaturation_.empty())
                this->maxOilSaturation_[elemIdx] = std::max(this->maxOilSaturation_[elemIdx], fs.saturation(oilPhaseIdx));
            if (!this->minOilPressure_.empty())
                this->minOilPressure_[elemIdx] = std::min(this->minOilPressure_[elemIdx], fs.pressure(oilPhaseIdx));
        }


    }

    void readEquilInitialCondition_()
    {
        const auto& simulator = this->simulator();

        // initial condition corresponds to hydrostatic conditions.
        using EquilInitializer = EclEquilInitializer<TypeTag>;
        EquilInitializer equilInitializer(simulator, *materialLawManager_);

        std::size_t numElems = this->model().numGridDof();
        initialFluidStates_.resize(numElems);
        for (std::size_t elemIdx = 0; elemIdx < numElems; ++elemIdx) {
            auto& elemFluidState = initialFluidStates_[elemIdx];
            elemFluidState.assign(equilInitializer.initialFluidState(elemIdx));
        }
    }

    void readEclRestartSolution_()
    {
        // Set the start time of the simulation
        auto& simulator = this->simulator();
        const auto& schedule = simulator.vanguard().schedule();
        const auto& eclState = simulator.vanguard().eclState();
        const auto& initconfig = eclState.getInitConfig();
        {
            int restart_step = initconfig.getRestartStep();

            simulator.setTime(schedule.seconds(restart_step));

            simulator.startNextEpisode(simulator.startTime() + simulator.time(),
                                       schedule.stepLength(restart_step));
            simulator.setEpisodeIndex(restart_step);
        }
        eclWriter_->beginRestart();

        Scalar dt = std::min(eclWriter_->restartTimeStepSize(), simulator.episodeLength());
        simulator.setTimeStepSize(dt);

        std::size_t numElems = this->model().numGridDof();
        initialFluidStates_.resize(numElems);
        if constexpr (enableSolvent)
            this->solventSaturation_.resize(numElems, 0.0);

        if constexpr (enablePolymer)
            this->polymer_.concentration.resize(numElems, 0.0);

        if constexpr (enablePolymerMolarWeight) {
            const std::string msg {"Support of the RESTART for polymer molecular weight "
                                   "is not implemented yet. The polymer weight value will be "
                                   "zero when RESTART begins"};
            OpmLog::warning("NO_POLYMW_RESTART", msg);
            this->polymer_.moleWeight.resize(numElems, 0.0);
        }

        if constexpr (enableMICP) {
            this->micp_.resize(numElems);
        }

        for (std::size_t elemIdx = 0; elemIdx < numElems; ++elemIdx) {
            auto& elemFluidState = initialFluidStates_[elemIdx];
            elemFluidState.setPvtRegionIndex(pvtRegionIndex(elemIdx));
            eclWriter_->eclOutputModule().initHysteresisParams(simulator, elemIdx);
            eclWriter_->eclOutputModule().assignToFluidState(elemFluidState, elemIdx);

            // Note: Function processRestartSaturations_() mutates the
            // 'ssol' argument--the value from the restart file--if solvent
            // is enabled.  Then, store the updated solvent saturation into
            // 'solventSaturation_'.  Otherwise, just pass a dummy value to
            // the function and discard the unchanged result.  Do not index
            // into 'solventSaturation_' unless solvent is enabled.
            {
                auto ssol = enableSolvent
                    ? eclWriter_->eclOutputModule().getSolventSaturation(elemIdx)
                    : Scalar(0);

                processRestartSaturations_(elemFluidState, ssol);

                if constexpr (enableSolvent)
                    this->solventSaturation_[elemIdx] = ssol;
            }

            this->mixControls_.updateLastValues(elemIdx, elemFluidState.Rs(), elemFluidState.Rv());

            if constexpr (enablePolymer)
                 this->polymer_.concentration[elemIdx] = eclWriter_->eclOutputModule().getPolymerConcentration(elemIdx);
            if constexpr (enableMICP){
                 this->micp_.microbialConcentration[elemIdx] = eclWriter_->eclOutputModule().getMicrobialConcentration(elemIdx);
                 this->micp_.oxygenConcentration[elemIdx] = eclWriter_->eclOutputModule().getOxygenConcentration(elemIdx);
                 this->micp_.ureaConcentration[elemIdx] = eclWriter_->eclOutputModule().getUreaConcentration(elemIdx);
                 this->micp_.biofilmConcentration[elemIdx] = eclWriter_->eclOutputModule().getBiofilmConcentration(elemIdx);
                 this->micp_.calciteConcentration[elemIdx] = eclWriter_->eclOutputModule().getCalciteConcentration(elemIdx);
            }
            // if we need to restart for polymer molecular weight simulation, we need to add related here
        }

        const int episodeIdx = this->episodeIndex();
        this->mixControls_.updateMaxValues(episodeIdx, simulator.timeStepSize());

        // assign the restart solution to the current solution. note that we still need
        // to compute real initial solution after this because the initial fluid states
        // need to be correct for stuff like boundary conditions.
        auto& sol = this->model().solution(/*timeIdx=*/0);
        const auto& gridView = this->gridView();
        ElementContext elemCtx(simulator);
        for (const auto& elem : elements(gridView, Dune::Partitions::interior)) {
            elemCtx.updatePrimaryStencil(elem);
            int elemIdx = elemCtx.globalSpaceIndex(/*spaceIdx=*/0, /*timeIdx=*/0);
            initial(sol[elemIdx], elemCtx, /*spaceIdx=*/0, /*timeIdx=*/0);
        }

        // make sure that the ghost and overlap entities exhibit the correct
        // solution. alternatively, this could be done in the loop above by also
        // considering non-interior elements. Since the initial() method might not work
        // 100% correctly for such elements, let's play safe and explicitly synchronize
        // using message passing.
        this->model().syncOverlap();

        eclWriter_->endRestart();
    }

    void processRestartSaturations_(InitialFluidState& elemFluidState, Scalar& solventSaturation)
    {
        // each phase needs to be above certain value to be claimed to be existing
        // this is used to recover some RESTART running with the defaulted single-precision format
        const Scalar smallSaturationTolerance = 1.e-6;
        Scalar sumSaturation = 0.0;
        for (std::size_t phaseIdx = 0; phaseIdx < numPhases; ++phaseIdx) {
            if (FluidSystem::phaseIsActive(phaseIdx)) {
                if (elemFluidState.saturation(phaseIdx) < smallSaturationTolerance)
                    elemFluidState.setSaturation(phaseIdx, 0.0);

                sumSaturation += elemFluidState.saturation(phaseIdx);
            }

        }
        if constexpr (enableSolvent) {
            if (solventSaturation < smallSaturationTolerance)
                solventSaturation = 0.0;

           sumSaturation += solventSaturation;
        }

        assert(sumSaturation > 0.0);

        for (std::size_t phaseIdx = 0; phaseIdx < numPhases; ++phaseIdx) {
            if (FluidSystem::phaseIsActive(phaseIdx)) {
                const Scalar saturation = elemFluidState.saturation(phaseIdx) / sumSaturation;
                elemFluidState.setSaturation(phaseIdx, saturation);
            }
        }
        if constexpr (enableSolvent) {
            solventSaturation = solventSaturation / sumSaturation;
        }
    }

    void readExplicitInitialCondition_()
    {
        const auto& simulator = this->simulator();
        const auto& vanguard = simulator.vanguard();
        const auto& eclState = vanguard.eclState();
        const auto& fp = eclState.fieldProps();
        bool has_swat     = fp.has_double("SWAT");
        bool has_sgas     = fp.has_double("SGAS");
        bool has_rs       = fp.has_double("RS");
        bool has_rv       = fp.has_double("RV");
        bool has_rvw       = fp.has_double("RVW");
        bool has_pressure = fp.has_double("PRESSURE");
        bool has_salt = fp.has_double("SALT");
        bool has_saltp = fp.has_double("SALTP");

        // make sure all required quantities are enables
        if (Indices::numPhases > 1) {
            if (FluidSystem::phaseIsActive(waterPhaseIdx) && !has_swat)
                throw std::runtime_error("The ECL input file requires the presence of the SWAT keyword if "
                                     "the water phase is active");
            if (FluidSystem::phaseIsActive(gasPhaseIdx) && !has_sgas && FluidSystem::phaseIsActive(oilPhaseIdx))
                throw std::runtime_error("The ECL input file requires the presence of the SGAS keyword if "
                                     "the gas phase is active");
        }
        if (!has_pressure)
            throw std::runtime_error("The ECL input file requires the presence of the PRESSURE "
                                      "keyword if the model is initialized explicitly");
        if (FluidSystem::enableDissolvedGas() && !has_rs)
            throw std::runtime_error("The ECL input file requires the RS keyword to be present if"
                                     " dissolved gas is enabled");
        if (FluidSystem::enableVaporizedOil() && !has_rv)
            throw std::runtime_error("The ECL input file requires the RV keyword to be present if"
                                     " vaporized oil is enabled");
        if (FluidSystem::enableVaporizedWater() && !has_rvw)
            throw std::runtime_error("The ECL input file requires the RVW keyword to be present if"
                                     " vaporized water is enabled");
        if (enableBrine && !has_salt)
            throw std::runtime_error("The ECL input file requires the SALT keyword to be present if"
                                     " brine is enabled and the model is initialized explicitly");
        if (enableSaltPrecipitation && !has_saltp)
            throw std::runtime_error("The ECL input file requires the SALTP keyword to be present if"
                                     " salt precipitation is enabled and the model is initialized explicitly");

        std::size_t numDof = this->model().numGridDof();

        initialFluidStates_.resize(numDof);

        std::vector<double> waterSaturationData;
        std::vector<double> gasSaturationData;
        std::vector<double> pressureData;
        std::vector<double> rsData;
        std::vector<double> rvData;
        std::vector<double> rvwData;
        std::vector<double> tempiData;
        std::vector<double> saltData;
        std::vector<double> saltpData;

        if (FluidSystem::phaseIsActive(waterPhaseIdx) && Indices::numPhases > 1)
            waterSaturationData = fp.get_double("SWAT");
        else
            waterSaturationData.resize(numDof);

        if (FluidSystem::phaseIsActive(gasPhaseIdx) && FluidSystem::phaseIsActive(oilPhaseIdx))
            gasSaturationData = fp.get_double("SGAS");
        else
            gasSaturationData.resize(numDof);

        pressureData = fp.get_double("PRESSURE");
        if (FluidSystem::enableDissolvedGas())
            rsData = fp.get_double("RS");

        if (FluidSystem::enableVaporizedOil())
            rvData = fp.get_double("RV");

        if (FluidSystem::enableVaporizedWater())
            rvwData = fp.get_double("RVW");

        // initial reservoir temperature
        tempiData = fp.get_double("TEMPI");

        // initial salt concentration data
        if constexpr (enableBrine)
            saltData = fp.get_double("SALT");

         // initial precipitated salt saturation data
         if constexpr (enableSaltPrecipitation)
            saltpData = fp.get_double("SALTP");

        // calculate the initial fluid states
        for (std::size_t dofIdx = 0; dofIdx < numDof; ++dofIdx) {
            auto& dofFluidState = initialFluidStates_[dofIdx];

            dofFluidState.setPvtRegionIndex(pvtRegionIndex(dofIdx));

            //////
            // set temperature
            //////
            Scalar temperatureLoc = tempiData[dofIdx];
            if (!std::isfinite(temperatureLoc) || temperatureLoc <= 0)
                temperatureLoc = FluidSystem::surfaceTemperature;
            dofFluidState.setTemperature(temperatureLoc);

            //////
            // set salt concentration
            //////
            if constexpr (enableBrine)
                dofFluidState.setSaltConcentration(saltData[dofIdx]);

            //////
            // set precipitated salt saturation
            //////
            if constexpr (enableSaltPrecipitation)
                dofFluidState.setSaltSaturation(saltpData[dofIdx]);

            //////
            // set saturations
            //////
            if (FluidSystem::phaseIsActive(FluidSystem::waterPhaseIdx))
                dofFluidState.setSaturation(FluidSystem::waterPhaseIdx,
                                            waterSaturationData[dofIdx]);

            if (FluidSystem::phaseIsActive(FluidSystem::gasPhaseIdx)){
                if (!FluidSystem::phaseIsActive(FluidSystem::oilPhaseIdx)){
                    dofFluidState.setSaturation(FluidSystem::gasPhaseIdx,
                                            1.0
                                            - waterSaturationData[dofIdx]);
                }
                else
                    dofFluidState.setSaturation(FluidSystem::gasPhaseIdx,
                                                gasSaturationData[dofIdx]);
            }
            if (FluidSystem::phaseIsActive(FluidSystem::oilPhaseIdx))
                dofFluidState.setSaturation(FluidSystem::oilPhaseIdx,
                                            1.0
                                            - waterSaturationData[dofIdx]
                                            - gasSaturationData[dofIdx]);

            //////
            // set phase pressures
            //////
            Scalar pressure = pressureData[dofIdx]; // oil pressure (or gas pressure for water-gas system or water pressure for single phase)

            // this assumes that capillary pressures only depend on the phase saturations
            // and possibly on temperature. (this is always the case for ECL problems.)
            std::array<Scalar, numPhases> pc = {0};
            const auto& matParams = materialLawParams(dofIdx);
            MaterialLaw::capillaryPressures(pc, matParams, dofFluidState);
            Valgrind::CheckDefined(pressure);
            Valgrind::CheckDefined(pc);
            for (unsigned phaseIdx = 0; phaseIdx < numPhases; ++phaseIdx) {
                if (!FluidSystem::phaseIsActive(phaseIdx))
                    continue;

                if (Indices::oilEnabled)
                    dofFluidState.setPressure(phaseIdx, pressure + (pc[phaseIdx] - pc[oilPhaseIdx]));
                else if (Indices::gasEnabled)
                    dofFluidState.setPressure(phaseIdx, pressure + (pc[phaseIdx] - pc[gasPhaseIdx]));
                else if (Indices::waterEnabled)
                    //single (water) phase
                    dofFluidState.setPressure(phaseIdx, pressure);
            }

            if (FluidSystem::enableDissolvedGas())
                dofFluidState.setRs(rsData[dofIdx]);
            else if (Indices::gasEnabled && Indices::oilEnabled)
                dofFluidState.setRs(0.0);

            if (FluidSystem::enableVaporizedOil())
                dofFluidState.setRv(rvData[dofIdx]);
            else if (Indices::gasEnabled && Indices::oilEnabled)
                dofFluidState.setRv(0.0);

            if (FluidSystem::enableVaporizedWater())
                dofFluidState.setRvw(rvwData[dofIdx]);

            //////
            // set invB_
            //////
            for (unsigned phaseIdx = 0; phaseIdx < numPhases; ++phaseIdx) {
                if (!FluidSystem::phaseIsActive(phaseIdx))
                    continue;

                const auto& b = FluidSystem::inverseFormationVolumeFactor(dofFluidState, phaseIdx, pvtRegionIndex(dofIdx));
                dofFluidState.setInvB(phaseIdx, b);

                const auto& rho = FluidSystem::density(dofFluidState, phaseIdx, pvtRegionIndex(dofIdx));
                dofFluidState.setDensity(phaseIdx, rho);

            }
        }
    }

    // update the hysteresis parameters of the material laws for the whole grid
    bool updateHysteresis_()
    {
        if (!materialLawManager_->enableHysteresis())
            return false;

        // we need to update the hysteresis data for _all_ elements (i.e., not just the
        // interior ones) to avoid desynchronization of the processes in the parallel case!
        this->updateProperty_("EclProblem::updateHysteresis_() failed:",
                              [this](unsigned compressedDofIdx, const IntensiveQuantities& iq)
                              {
                                  materialLawManager_->updateHysteresis(iq.fluidState(), compressedDofIdx);
                              });
        return true;
    }


    bool updateHysteresis_(unsigned compressedDofIdx, const IntensiveQuantities& iq)
    {
        OPM_TIMEBLOCK_LOCAL(updateHysteresis_);
        materialLawManager_->updateHysteresis(iq.fluidState(), compressedDofIdx);
        //TODO change materials to give a bool
        return true;
    }

    void updateMaxPolymerAdsorption_()
    {
        // we need to update the max polymer adsoption data for all elements
        this->updateProperty_("EclProblem::updateMaxPolymerAdsorption_() failed:",
                              [this](unsigned compressedDofIdx, const IntensiveQuantities& iq)
                              {
                                  this->updateMaxPolymerAdsorption_(compressedDofIdx,iq);
                              });
    }

    bool updateMaxPolymerAdsorption_(unsigned compressedDofIdx, const IntensiveQuantities& iq)
    {
        const Scalar pa = scalarValue(iq.polymerAdsorption());
        auto& mpa = this->polymer_.maxAdsorption;
        if (mpa[compressedDofIdx] < pa) {
            mpa[compressedDofIdx] = pa;
            return true;
        } else {
            return false;
        }
    }

private:
    struct PffDofData_
    {
        ConditionalStorage<enableEnergy, Scalar> thermalHalfTransIn;
        ConditionalStorage<enableEnergy, Scalar> thermalHalfTransOut;
        ConditionalStorage<enableDiffusion, Scalar> diffusivity;
        Scalar transmissibility;
    };

    // update the prefetch friendly data object
    void updatePffDofData_()
    {
        const auto& distFn =
            [this](PffDofData_& dofData,
                   const Stencil& stencil,
                   unsigned localDofIdx)
            -> void
        {
            const auto& elementMapper = this->model().elementMapper();

            unsigned globalElemIdx = elementMapper.index(stencil.entity(localDofIdx));
            if (localDofIdx != 0) {
                unsigned globalCenterElemIdx = elementMapper.index(stencil.entity(/*dofIdx=*/0));
                dofData.transmissibility = transmissibilities_.transmissibility(globalCenterElemIdx, globalElemIdx);

                if constexpr (enableEnergy) {
                    *dofData.thermalHalfTransIn = transmissibilities_.thermalHalfTrans(globalCenterElemIdx, globalElemIdx);
                    *dofData.thermalHalfTransOut = transmissibilities_.thermalHalfTrans(globalElemIdx, globalCenterElemIdx);
                }
                if constexpr (enableDiffusion)
                    *dofData.diffusivity = transmissibilities_.diffusivity(globalCenterElemIdx, globalElemIdx);
            }
        };

        pffDofData_.update(distFn);
    }

    void readBoundaryConditions_()
    {
        const auto& simulator = this->simulator();
        const auto& vanguard = simulator.vanguard();
        const auto& bcconfig = vanguard.eclState().getSimulationConfig().bcconfig();
        if (bcconfig.size() > 0) {
            nonTrivialBoundaryConditions_ = true;

            std::size_t numCartDof = vanguard.cartesianSize();
            unsigned numElems = vanguard.gridView().size(/*codim=*/0);
            std::vector<int> cartesianToCompressedElemIdx(numCartDof, -1);

            for (unsigned elemIdx = 0; elemIdx < numElems; ++elemIdx)
                cartesianToCompressedElemIdx[vanguard.cartesianIndex(elemIdx)] = elemIdx;

            bcindex_.resize(numElems, 0);
            auto loopAndApply = [&cartesianToCompressedElemIdx,
                                 &vanguard](const auto& bcface,
                                            auto apply)
            {
                for (int i = bcface.i1; i <= bcface.i2; ++i) {
                    for (int j = bcface.j1; j <= bcface.j2; ++j) {
                        for (int k = bcface.k1; k <= bcface.k2; ++k) {
                            std::array<int, 3> tmp = {i,j,k};
                            auto elemIdx = cartesianToCompressedElemIdx[vanguard.cartesianIndex(tmp)];
                            if (elemIdx >= 0)
                                apply(elemIdx);
                        }
                    }
                }
            };
            for (const auto& bcface : bcconfig) {
                std::vector<int>& data = bcindex_(bcface.dir);
                const int index = bcface.index;
                    loopAndApply(bcface,
                                 [&data,index](int elemIdx)
                                 { data[elemIdx] = index; });
            }
        }
    }

    // this method applies the runtime constraints specified via the deck and/or command
    // line parameters for the size of the next time step.
    Scalar limitNextTimeStepSize_(Scalar dtNext) const
    {
        if constexpr (enableExperiments) {
            const auto& simulator = this->simulator();
            int episodeIdx = simulator.episodeIndex();

            // first thing in the morning, limit the time step size to the maximum size
            dtNext = std::min(dtNext, this->maxTimeStepSize_);

            Scalar remainingEpisodeTime =
                simulator.episodeStartTime() + simulator.episodeLength()
                - (simulator.startTime() + simulator.time());
            assert(remainingEpisodeTime >= 0.0);

            // if we would have a small amount of time left over in the current episode, make
            // two equal time steps instead of a big and a small one
            if (remainingEpisodeTime/2.0 < dtNext && dtNext < remainingEpisodeTime*(1.0 - 1e-5))
                // note: limiting to the maximum time step size here is probably not strictly
                // necessary, but it should not hurt and is more fool-proof
                dtNext = std::min(this->maxTimeStepSize_, remainingEpisodeTime/2.0);

            if (simulator.episodeStarts()) {
                // if a well event occurred, respect the limit for the maximum time step after
                // that, too
                int reportStepIdx = std::max(episodeIdx, 0);
                const auto& events = simulator.vanguard().schedule()[reportStepIdx].events();
                bool wellEventOccured =
                        events.hasEvent(ScheduleEvents::NEW_WELL)
                        || events.hasEvent(ScheduleEvents::PRODUCTION_UPDATE)
                        || events.hasEvent(ScheduleEvents::INJECTION_UPDATE)
                        || events.hasEvent(ScheduleEvents::WELL_STATUS_CHANGE);
                if (episodeIdx >= 0 && wellEventOccured && this->maxTimeStepAfterWellEvent_ > 0)
                    dtNext = std::min(dtNext, this->maxTimeStepAfterWellEvent_);
            }
        }

        return dtNext;
    }

    void computeAndSetEqWeights_()
    {
        std::vector<Scalar> sumInvB(numPhases, 0.0);
        const auto& gridView = this->gridView();
        ElementContext elemCtx(this->simulator());
        for(const auto& elem: elements(gridView, Dune::Partitions::interior)) {
            elemCtx.updatePrimaryStencil(elem);
            int elemIdx = elemCtx.globalSpaceIndex(/*spaceIdx=*/0, /*timeIdx=*/0);
            const auto& dofFluidState = initialFluidStates_[elemIdx];
            for (unsigned phaseIdx = 0; phaseIdx < numPhases; ++phaseIdx) {
                if (!FluidSystem::phaseIsActive(phaseIdx))
                    continue;

                sumInvB[phaseIdx] += dofFluidState.invB(phaseIdx);
            }
        }

        std::size_t numDof = this->model().numGridDof();
        const auto& comm = this->simulator().vanguard().grid().comm();
        comm.sum(sumInvB.data(),sumInvB.size());
        Scalar numTotalDof = comm.sum(numDof);

        for (unsigned phaseIdx = 0; phaseIdx < numPhases; ++phaseIdx) {
            if (!FluidSystem::phaseIsActive(phaseIdx))
                    continue;

            Scalar avgB = numTotalDof / sumInvB[phaseIdx];
            unsigned solventCompIdx = FluidSystem::solventComponentIndex(phaseIdx);
            unsigned activeSolventCompIdx = Indices::canonicalToActiveComponentIndex(solventCompIdx);
            this->model().setEqWeight(activeSolventCompIdx, avgB);
        }
    }

    typename Vanguard::TransmissibilityType transmissibilities_;

    std::shared_ptr<EclMaterialLawManager> materialLawManager_;
    std::shared_ptr<EclThermalLawManager> thermalLawManager_;

    EclThresholdPressure<TypeTag> thresholdPressures_;

    std::vector<InitialFluidState> initialFluidStates_;

    bool enableDriftCompensation_;
    GlobalEqVector drift_;

    EclWellModel wellModel_;
    bool enableAquifers_;
    EclAquiferModel aquiferModel_;

    bool enableEclOutput_;
    std::unique_ptr<EclWriterType> eclWriter_;
    
#ifdef HAVE_DAMARIS
    bool enableDamarisOutput_ = false ;
    std::unique_ptr<DamarisWriterType> damarisWriter_;
#endif 

    PffGridVector<GridView, Stencil, PffDofData_, DofMapper> pffDofData_;
    TracerModel tracerModel_;

    EclActionHandler actionHandler_;

    template<class T>
    struct BCData
    {
        std::array<std::vector<T>,6> data;

        void resize(std::size_t size, T defVal)
        {
            for (auto& d : data)
                d.resize(size, defVal);
        }

        const std::vector<T>& operator()(FaceDir::DirEnum dir) const
        {
            if (dir == FaceDir::DirEnum::Unknown)
                throw std::runtime_error("Tried to access BC data for the 'Unknown' direction");
            int idx = 0;
            int div = static_cast<int>(dir);
            while ((div /= 2) >= 1)
              ++idx;
            assert(idx >= 0 && idx <= 5);
            return data[idx];
        }

        std::vector<T>& operator()(FaceDir::DirEnum dir)
        {
            return const_cast<std::vector<T>&>(std::as_const(*this)(dir));
        }
    };

    BCData<int> bcindex_;
    bool nonTrivialBoundaryConditions_ = false;
};

} // namespace Opm

#endif<|MERGE_RESOLUTION|>--- conflicted
+++ resolved
@@ -32,23 +32,6 @@
 #include <dune/common/fvector.hh>
 #include <dune/common/fmatrix.hh>
 
-<<<<<<< HEAD
-#include "eclactionhandler.hh"
-#include "eclequilinitializer.hh"
-#include "eclwriter.hh"
-#include "damariswriter.hh"
-#include "ecloutputblackoilmodule.hh"
-#include "ecltransmissibility.hh"
-#include "eclthresholdpressure.hh"
-#include "ecldummygradientcalculator.hh"
-#include "eclfluxmodule.hh"
-#include "eclbaseaquifermodel.hh"
-#include "eclnewtonmethod.hh"
-#include "ecltracermodel.hh"
-#include "vtkecltracermodule.hh"
-#include "eclgenericproblem.hh"
-#include "FIBlackOilModel.hpp"
-=======
 #include <ebos/eclbaseaquifermodel.hh>
 #include <ebos/eclcpgridvanguard.hh>
 #include <ebos/ecldummygradientcalculator.hh>
@@ -64,7 +47,6 @@
 #include <ebos/ecltracermodel.hh>
 #include <ebos/FIBlackOilModel.hpp>
 #include <ebos/vtkecltracermodule.hh>
->>>>>>> 9e6c7071
 
 #include <opm/common/utility/TimeService.hpp>
 
@@ -107,519 +89,9 @@
 
 #include <algorithm>
 #include <functional>
-<<<<<<< HEAD
-
-namespace Opm {
-template <class TypeTag>
-class EclProblem;
-}
-
-namespace Opm::Properties {
-
-namespace TTag {
-
-#if USE_ALUGRID
-struct EclBaseProblem {
-  using InheritsFrom = std::tuple<VtkEclTracer, EclOutputBlackOil, EclAluGridVanguard>;
-};
-#elif USE_POLYHEDRALGRID
-struct EclBaseProblem {
-  using InheritsFrom = std::tuple<VtkEclTracer, EclOutputBlackOil, EclPolyhedralGridVanguard>;
-};
-#else
-struct EclBaseProblem {
-  using InheritsFrom = std::tuple<VtkEclTracer, EclOutputBlackOil, EclCpGridVanguard>;
-};
-#endif
-
-}
-
-// The class which deals with ECL wells
-template<class TypeTag, class MyTypeTag>
-struct EclWellModel {
-    using type = UndefinedProperty;
-};
-
-// Write all solutions for visualization, not just the ones for the
-// report steps...
-template<class TypeTag, class MyTypeTag>
-struct EnableWriteAllSolutions {
-    using type = UndefinedProperty;
-};
-
-// The number of time steps skipped between writing two consequtive restart files
-template<class TypeTag, class MyTypeTag>
-struct RestartWritingInterval {
-    using type = UndefinedProperty;
-};
-
-// Enable partial compensation of systematic mass losses via the source term of the next time
-// step
-template<class TypeTag, class MyTypeTag>
-struct EclEnableDriftCompensation {
-    using type = UndefinedProperty;
-};
-
-// Enable the additional checks even if compiled in debug mode (i.e., with the NDEBUG
-// macro undefined). Next to a slightly better performance, this also eliminates some
-// print statements in debug mode.
-template<class TypeTag, class MyTypeTag>
-struct EnableDebuggingChecks {
-    using type = UndefinedProperty;
-};
-
-// if thermal flux boundaries are enabled an effort is made to preserve the initial
-// thermal gradient specified via the TEMPVD keyword
-template<class TypeTag, class MyTypeTag>
-struct EnableThermalFluxBoundaries {
-    using type = UndefinedProperty;
-};
-
-// Specify whether API tracking should be enabled (replaces PVT regions).
-// TODO: This is not yet implemented
-template<class TypeTag, class MyTypeTag>
-struct EnableApiTracking {
-    using type = UndefinedProperty;
-};
-
-// The class which deals with ECL aquifers
-template<class TypeTag, class MyTypeTag>
-struct EclAquiferModel {
-    using type = UndefinedProperty;
-};
-
-// In experimental mode, decides if the aquifer model should be enabled or not
-template<class TypeTag, class MyTypeTag>
-struct EclEnableAquifers {
-    using type = UndefinedProperty;
-};
-
-// time stepping parameters
-template<class TypeTag, class MyTypeTag>
-struct EclMaxTimeStepSizeAfterWellEvent {
-    using type = UndefinedProperty;
-};
-template<class TypeTag, class MyTypeTag>
-struct EclRestartShrinkFactor {
-    using type = UndefinedProperty;
-};
-template<class TypeTag, class MyTypeTag>
-struct EclEnableTuning {
-    using type = UndefinedProperty;
-};
-template<class TypeTag, class MyTypeTag>
-struct OutputMode {
-    using type = UndefinedProperty;
-};
-// Parameterize equilibration accuracy
-template<class TypeTag, class MyTypeTag>
-struct NumPressurePointsEquil {
-    using type = UndefinedProperty;
-};
-
-
-// Set the problem property
-template<class TypeTag>
-struct Problem<TypeTag, TTag::EclBaseProblem> {
-    using type = EclProblem<TypeTag>;
-};
-
-template<class TypeTag>
-struct Model<TypeTag, TTag::EclBaseProblem> {
-    using type = FIBlackOilModel<TypeTag>;
-};
-    
-// Select the element centered finite volume method as spatial discretization
-template<class TypeTag>
-struct SpatialDiscretizationSplice<TypeTag, TTag::EclBaseProblem> {
-    using type = TTag::EcfvDiscretization;
-};
-
-//! for ebos, use automatic differentiation to linearize the system of PDEs
-template<class TypeTag>
-struct LocalLinearizerSplice<TypeTag, TTag::EclBaseProblem> {
-    using type = TTag::AutoDiffLocalLinearizer;
-};
-
-// Set the material law for fluid fluxes
-template<class TypeTag>
-struct MaterialLaw<TypeTag, TTag::EclBaseProblem>
-{
-private:
-    using Scalar = GetPropType<TypeTag, Properties::Scalar>;
-    using FluidSystem = GetPropType<TypeTag, Properties::FluidSystem>;
-
-    using Traits = ThreePhaseMaterialTraits<Scalar,
-                                            /*wettingPhaseIdx=*/FluidSystem::waterPhaseIdx,
-                                            /*nonWettingPhaseIdx=*/FluidSystem::oilPhaseIdx,
-                                            /*gasPhaseIdx=*/FluidSystem::gasPhaseIdx>;
-
-public:
-    using EclMaterialLawManager = ::Opm::EclMaterialLawManager<Traits>;
-
-    using type = typename EclMaterialLawManager::MaterialLaw;
-};
-
-// Set the material law for energy storage in rock
-template<class TypeTag>
-struct SolidEnergyLaw<TypeTag, TTag::EclBaseProblem>
-{
-private:
-    using Scalar = GetPropType<TypeTag, Properties::Scalar>;
-    using FluidSystem = GetPropType<TypeTag, Properties::FluidSystem>;
-
-public:
-    using EclThermalLawManager = ::Opm::EclThermalLawManager<Scalar, FluidSystem>;
-
-    using type = typename EclThermalLawManager::SolidEnergyLaw;
-};
-
-// Set the material law for thermal conduction
-template<class TypeTag>
-struct ThermalConductionLaw<TypeTag, TTag::EclBaseProblem>
-{
-private:
-    using Scalar = GetPropType<TypeTag, Properties::Scalar>;
-    using FluidSystem = GetPropType<TypeTag, Properties::FluidSystem>;
-
-public:
-    using EclThermalLawManager = ::Opm::EclThermalLawManager<Scalar, FluidSystem>;
-
-    using type = typename EclThermalLawManager::ThermalConductionLaw;
-};
-
-// ebos can use a slightly faster stencil class because it does not need the normals and
-// the integration points of intersections
-template<class TypeTag>
-struct Stencil<TypeTag, TTag::EclBaseProblem>
-{
-private:
-    using Scalar = GetPropType<TypeTag, Properties::Scalar>;
-    using GridView = GetPropType<TypeTag, Properties::GridView>;
-
-public:
-    using type = EcfvStencil<Scalar,
-                             GridView,
-                             /*needIntegrationPos=*/false,
-                             /*needNormal=*/false>;
-};
-
-// by default use the dummy aquifer "model"
-template<class TypeTag>
-struct EclAquiferModel<TypeTag, TTag::EclBaseProblem> {
-    using type = EclBaseAquiferModel<TypeTag>;
-};
-
-// Enable aquifers by default in experimental mode
-template<class TypeTag>
-struct EclEnableAquifers<TypeTag, TTag::EclBaseProblem> {
-    static constexpr bool value = true;
-};
-
-// Enable gravity
-template<class TypeTag>
-struct EnableGravity<TypeTag, TTag::EclBaseProblem> {
-    static constexpr bool value = true;
-};
-
-// Enable diffusion
-template<class TypeTag>
-struct EnableDiffusion<TypeTag, TTag::EclBaseProblem> {
-    static constexpr bool value = true;
-};
-
-// only write the solutions for the report steps to disk
-template<class TypeTag>
-struct EnableWriteAllSolutions<TypeTag, TTag::EclBaseProblem> {
-    static constexpr bool value = false;
-};
-
-// disable API tracking
-template<class TypeTag>
-struct EnableApiTracking<TypeTag, TTag::EclBaseProblem> {
-    static constexpr bool value = false;
-};
-
-// The default for the end time of the simulation [s]
-//
-// By default, stop it after the universe will probably have stopped
-// to exist. (the ECL problem will finish the simulation explicitly
-// after it simulated the last episode specified in the deck.)
-template<class TypeTag>
-struct EndTime<TypeTag, TTag::EclBaseProblem> {
-    using type = GetPropType<TypeTag, Scalar>;
-    static constexpr type value = 1e100;
-};
-
-// The default for the initial time step size of the simulation [s].
-//
-// The chosen value means that the size of the first time step is the
-// one of the initial episode (if the length of the initial episode is
-// not millions of trillions of years, that is...)
-template<class TypeTag>
-struct InitialTimeStepSize<TypeTag, TTag::EclBaseProblem> {
-    using type = GetPropType<TypeTag, Scalar>;
-    static constexpr type value = 3600*24;
-};
-
-// the default for the allowed volumetric error for oil per second
-template<class TypeTag>
-struct NewtonTolerance<TypeTag, TTag::EclBaseProblem> {
-    using type = GetPropType<TypeTag, Scalar>;
-    static constexpr type value = 1e-2;
-};
-
-// the tolerated amount of "incorrect" amount of oil per time step for the complete
-// reservoir. this is scaled by the pore volume of the reservoir, i.e., larger reservoirs
-// will tolerate larger residuals.
-template<class TypeTag>
-struct EclNewtonSumTolerance<TypeTag, TTag::EclBaseProblem> {
-    using type = GetPropType<TypeTag, Scalar>;
-    static constexpr type value = 1e-4;
-};
-
-// set the exponent for the volume scaling of the sum tolerance: larger reservoirs can
-// tolerate a higher amount of mass lost per time step than smaller ones! since this is
-// not linear, we use the cube root of the overall pore volume by default, i.e., the
-// value specified by the NewtonSumTolerance parameter is the "incorrect" mass per
-// timestep for an reservoir that exhibits 1 m^3 of pore volume. A reservoir with a total
-// pore volume of 10^3 m^3 will tolerate 10 times as much.
-template<class TypeTag>
-struct EclNewtonSumToleranceExponent<TypeTag, TTag::EclBaseProblem> {
-    using type = GetPropType<TypeTag, Scalar>;
-    static constexpr type value = 1.0/3.0;
-};
-
-// set number of Newton iterations where the volumetric residual is considered for
-// convergence
-template<class TypeTag>
-struct EclNewtonStrictIterations<TypeTag, TTag::EclBaseProblem> {
-    static constexpr int value = 8;
-};
-
-// set fraction of the pore volume where the volumetric residual may be violated during
-// strict Newton iterations
-template<class TypeTag>
-struct EclNewtonRelaxedVolumeFraction<TypeTag, TTag::EclBaseProblem> {
-    using type = GetPropType<TypeTag, Scalar>;
-    static constexpr type value = 0.03;
-};
-
-// the maximum volumetric error of a cell in the relaxed region
-template<class TypeTag>
-struct EclNewtonRelaxedTolerance<TypeTag, TTag::EclBaseProblem> {
-    using type = GetPropType<TypeTag, Scalar>;
-    static constexpr type value = 1e9;
-};
-
-// Ignore the maximum error mass for early termination of the newton method.
-template<class TypeTag>
-struct NewtonMaxError<TypeTag, TTag::EclBaseProblem> {
-    using type = GetPropType<TypeTag, Scalar>;
-    static constexpr type value = 10e9;
-};
-
-// set the maximum number of Newton iterations to 14 because the likelyhood that a time
-// step succeeds at more than 14 Newton iteration is rather small
-template<class TypeTag>
-struct NewtonMaxIterations<TypeTag, TTag::EclBaseProblem> {
-    static constexpr int value = 14;
-};
-
-// also, reduce the target for the "optimum" number of Newton iterations to 6. Note that
-// this is only relevant if the time step is reduced from the report step size for some
-// reason. (because ebos first tries to do a report step using a single time step.)
-template<class TypeTag>
-struct NewtonTargetIterations<TypeTag, TTag::EclBaseProblem> {
-    static constexpr int value = 6;
-};
-
-// Disable the VTK output by default for this problem ...
-template<class TypeTag>
-struct EnableVtkOutput<TypeTag, TTag::EclBaseProblem> {
-    static constexpr bool value = false;
-};
-
-// ... but enable the ECL output by default
-template<class TypeTag>
-struct EnableEclOutput<TypeTag,TTag::EclBaseProblem> {
-    static constexpr bool value = true;
-};
-
-#ifdef HAVE_DAMARIS
-
-//! Disable the Damaris output by default
-template<class TypeTag>
-struct EnableDamarisOutput<TypeTag, TTag::EclBaseProblem> {
-    static constexpr bool value = false;
-};
-
-// If Damaris is available, write specific variable output in parallel
-template<class TypeTag>
-struct EnableDamarisOutputCollective<TypeTag, TTag::EclBaseProblem> {
-    static constexpr bool value = true;
-};
-
-#endif
-
-// If available, write the ECL output in a non-blocking manner
-template<class TypeTag>
-struct EnableAsyncEclOutput<TypeTag, TTag::EclBaseProblem> {
-    static constexpr bool value = true;
-};
-
-// Write ESMRY file for fast loading of summary data
-template<class TypeTag>
-struct EnableEsmry<TypeTag, TTag::EclBaseProblem> {
-    static constexpr bool value = false;
-};
-
-// By default, use single precision for the ECL formated results
-template<class TypeTag>
-struct EclOutputDoublePrecision<TypeTag, TTag::EclBaseProblem> {
-    static constexpr bool value = false;
-};
-
-// The default location for the ECL output files
-template<class TypeTag>
-struct OutputDir<TypeTag, TTag::EclBaseProblem> {
-    static constexpr auto value = ".";
-};
-
-// the cache for intensive quantities can be used for ECL problems and also yields a
-// decent speedup...
-template<class TypeTag>
-struct EnableIntensiveQuantityCache<TypeTag, TTag::EclBaseProblem> {
-    static constexpr bool value = true;
-};
-
-// the cache for the storage term can also be used and also yields a decent speedup
-template<class TypeTag>
-struct EnableStorageCache<TypeTag, TTag::EclBaseProblem> {
-    static constexpr bool value = true;
-};
-
-// Use the "velocity module" which uses the Eclipse "NEWTRAN" transmissibilities
-template<class TypeTag>
-struct FluxModule<TypeTag, TTag::EclBaseProblem> {
-    using type = EclTransFluxModule<TypeTag>;
-};
-
-// Use the dummy gradient calculator in order not to do unnecessary work.
-template<class TypeTag>
-struct GradientCalculator<TypeTag, TTag::EclBaseProblem> {
-    using type = EclDummyGradientCalculator<TypeTag>;
-};
-
-// Use a custom Newton-Raphson method class for ebos in order to attain more
-// sophisticated update and error computation mechanisms
-template<class TypeTag>
-struct NewtonMethod<TypeTag, TTag::EclBaseProblem> {
-    using type = EclNewtonMethod<TypeTag>;
-};
-
-// The frequency of writing restart (*.ers) files. This is the number of time steps
-// between writing restart files
-template<class TypeTag>
-struct RestartWritingInterval<TypeTag, TTag::EclBaseProblem> {
-    static constexpr int value = 0xffffff; // disable
-};
-
-// Drift compensation is an experimental feature, i.e., systematic errors in the
-// conservation quantities are only compensated for
-// as default if experimental mode is enabled.
-template<class TypeTag>
-struct EclEnableDriftCompensation<TypeTag, TTag::EclBaseProblem> {
-    static constexpr bool value = true;
-
-};
-
-// By default, we enable the debugging checks if we're compiled in debug mode
-template<class TypeTag>
-struct EnableDebuggingChecks<TypeTag, TTag::EclBaseProblem> {
-    static constexpr bool value = true;
-};
-
-// store temperature (but do not conserve energy, as long as EnableEnergy is false)
-template<class TypeTag>
-struct EnableTemperature<TypeTag, TTag::EclBaseProblem> {
-    static constexpr bool value = true;
-};
-
-// disable all extensions supported by black oil model. this should not really be
-// necessary but it makes things a bit more explicit
-template<class TypeTag>
-struct EnablePolymer<TypeTag, TTag::EclBaseProblem> {
-    static constexpr bool value = false;
-};
-template<class TypeTag>
-struct EnableSolvent<TypeTag, TTag::EclBaseProblem> {
-    static constexpr bool value = false;
-};
-template<class TypeTag>
-struct EnableEnergy<TypeTag, TTag::EclBaseProblem> {
-    static constexpr bool value = false;
-};
-template<class TypeTag>
-struct EnableFoam<TypeTag, TTag::EclBaseProblem> {
-    static constexpr bool value = false;
-};
-template<class TypeTag>
-struct EnableExtbo<TypeTag, TTag::EclBaseProblem> {
-    static constexpr bool value = false;
-};
-template<class TypeTag>
-struct EnableMICP<TypeTag, TTag::EclBaseProblem> {
-    static constexpr bool value = false;
-};
-
-// disable thermal flux boundaries by default
-template<class TypeTag>
-struct EnableThermalFluxBoundaries<TypeTag, TTag::EclBaseProblem> {
-    static constexpr bool value = false;
-};
-
-// By default, simulators derived from the EclBaseProblem are production simulators,
-// i.e., experimental features must be explicitly enabled at compile time
-template<class TypeTag>
-struct EnableExperiments<TypeTag, TTag::EclBaseProblem> {
-    static constexpr bool value = false;
-};
-
-// set defaults for the time stepping parameters
-template<class TypeTag>
-struct EclMaxTimeStepSizeAfterWellEvent<TypeTag, TTag::EclBaseProblem> {
-    using type = GetPropType<TypeTag, Scalar>;
-    static constexpr type value = 3600*24*365.25;
-};
-template<class TypeTag>
-struct EclRestartShrinkFactor<TypeTag, TTag::EclBaseProblem> {
-    using type = GetPropType<TypeTag, Scalar>;
-    static constexpr type value = 3;
-};
-template<class TypeTag>
-struct EclEnableTuning<TypeTag, TTag::EclBaseProblem> {
-    static constexpr bool value = false;
-};
-
-template<class TypeTag>
-struct OutputMode<TypeTag, TTag::EclBaseProblem> {
-    static constexpr auto value = "all";
-};
-// Parameterize equilibration accuracy
-template<class TypeTag>
-struct NumPressurePointsEquil<TypeTag, TTag::EclBaseProblem> {
-    static constexpr int value = ParserKeywords::EQLDIMS::DEPTH_NODES_P::defaultValue;
-};
-
-
-} // namespace Opm::Properties
-
-=======
 #include <set>
 #include <string>
 #include <vector>
->>>>>>> 9e6c7071
 
 namespace Opm {
 
