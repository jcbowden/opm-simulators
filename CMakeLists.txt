###########################################################################
#                                                                         #
# Note: The bulk of the build system is located in the cmake/ directory.  #
#       This file only contains the specializations for this particular   #
#       project. Most likely you are interested in editing one of these   #
#       files instead:                                                    #
#                                                                         #
#       dune.module                              Name and version number  #
#       CMakeLists_files.cmake                   Path of source files     #
#       cmake/Modules/${project}-prereqs.cmake   Dependencies             #
#                                                                         #
###########################################################################

# Mandatory call to project

project(opm-simulators C CXX)

cmake_minimum_required (VERSION 3.10)


option(SIBLING_SEARCH "Search for other modules in sibling directories?" ON)
set( USE_OPENMP_DEFAULT OFF ) # Use of OpenMP is considered experimental
option(BUILD_FLOW "Build the production oriented flow simulator?" ON)
option(BUILD_FLOW_VARIANTS "Build the variants for flow by default?" OFF)
option(BUILD_FLOW_POLY_GRID "Build flow blackoil with polyhedral grid" OFF)
option(OPM_ENABLE_PYTHON "Enable python bindings?" OFF)
option(OPM_ENABLE_PYTHON_TESTS "Enable tests for the python bindings?" ON)
option(ENABLE_FPGA "Enable FPGA kernels integration?" OFF)
option(USE_CHOW_PATEL_ILU "Use the iterative ILU by Chow and Patel?" OFF)
option(USE_CHOW_PATEL_ILU_GPU "Run iterative ILU decomposition on GPU? Requires USE_CHOW_PATEL_ILU" OFF)
option(USE_CHOW_PATEL_ILU_GPU_PARALLEL "Try to use more parallelism on the GPU during the iterative ILU decomposition? Requires USE_CHOW_PATEL_ILU_GPU_PARALLEL" OFF)
option(USE_DAMARIS_LIB "Use the Damaris library for asynchronous I/O?" OFF)


if(SIBLING_SEARCH AND NOT opm-common_DIR)
  # guess the sibling dir
  get_filename_component(_leaf_dir_name ${PROJECT_BINARY_DIR} NAME)
  get_filename_component(_parent_full_dir ${PROJECT_BINARY_DIR} DIRECTORY)
  get_filename_component(_parent_dir_name ${_parent_full_dir} NAME)
  #Try if <module-name>/<build-dir> is used
  get_filename_component(_modules_dir ${_parent_full_dir} DIRECTORY)
  if(IS_DIRECTORY ${_modules_dir}/opm-common/${_leaf_dir_name})
    set(opm-common_DIR ${_modules_dir}/opm-common/${_leaf_dir_name})
  else()
    string(REPLACE ${PROJECT_NAME} opm-common _opm_common_leaf ${_leaf_dir_name})
    if(NOT _leaf_dir_name STREQUAL _opm_common_leaf
        AND IS_DIRECTORY ${_parent_full_dir}/${_opm_common_leaf})
      # We are using build directories named <prefix><module-name><postfix>
      set(opm-common_DIR ${_parent_full_dir}/${_opm_common_leaf})
    elseif(IS_DIRECTORY ${_parent_full_dir}/opm-common)
      # All modules are in a common build dir
      set(opm-common_DIR "${_parent_full_dir}/opm-common")
    endif()
  endif()
endif()
if(opm-common_DIR AND NOT IS_DIRECTORY ${opm-common_DIR})
  message(WARNING "Value ${opm-common_DIR} passed to variable"
    " opm-common_DIR is not a directory")
endif()

find_package(opm-common REQUIRED)

if (USE_DAMARIS_LIB)
  find_package(Damaris 1.5 )
  if (Damaris_FOUND)
    message(STATUS "The Damaris library was found: ${Damaris_VERSION}")
    if (Damaris_HAS_HDF5)
      message(STATUS "The Damaris library has HDF5 support: ${HDF5_VERSION}")
    else()
      message(STATUS "The Damaris library does NOT have HDF5 support")
    endif()
    if (Damaris_HAS_VISIT)
      message(STATUS "The Damaris library has VisIt support: ${VisIt_VERSION}")
    else()
      message(STATUS "The Damaris library does NOT have VisIt support")
    endif()
    if (Damaris_HAS_CATALYST)
      message(STATUS "The Damaris library has Catalyst support: ${Catalyst_VERSION}  ${Paraview_VERSION}")
    else()
      message(STATUS "The Damaris library does NOT have Catalyst support")
    endif()
    include_directories(${Damaris_INCLUDE_DIRS})

  else()
    message(STATUS "The Damaris library was NOT found")
  endif()
endif()


include(OpmInit)
OpmSetPolicies()

# not the same location as most of the other projects? this hook overrides
macro (dir_hook)
endmacro (dir_hook)

# project information is in dune.module. Read this file and set variables.
# we cannot generate dune.module since it is read by dunecontrol before
# the build starts, so it makes sense to keep the data there then.
include (OpmInit)

# Look for the opm-tests repository; if found the variable
# HAVE_OPM_TESTS will be set to true.
include(Findopm-tests)

# list of prerequisites for this particular project; this is in a
# separate file (in cmake/Modules sub-directory) because it is shared
# with the find module
include ("${project}-prereqs")

# Make sure we are using the same compiler underneath
# NVCC as for the rest. In the case that NVCC does not support
# that compiler it will error out. Unfortunately this will only
# work for CMake >= 3.8. We found no way to make FindCUDA.cmake error
# out. It seems to ignore CMAKE_NVCC_FLAGS and CMAKE. Additionally
# our way of specifying cuda source files never worked for CMake
# version < 3.8. Hence we deactivate cuda for these versions.
# We use "CMAKE_VERSION VERSION_GREATER 3.7.9" instead of
# CMAKE_VERSION VERSION_GREATER_EQUAL 3.8, because of backwards
# compatibility to cmake 3.6 and lower.
if(NOT CMAKE_DISABLE_FIND_PACKAGE_CUDA AND
    CMAKE_VERSION VERSION_GREATER 3.7.9)
  if(CMAKE_BUILD_TYPE)
    set(_flags_suffix "_${CMAKE_BUILD_TYPE}")
  endif()
  if(NOT DEFINED ENV{CUDAHOSTCXX} AND NOT DEFINED CMAKE_CUDA_HOST_COMPILER AND
      (NOT CMAKE_CUDA_FLAGS${_flags_suffix} OR NOT CMAKE_CUDA_FLAGS${_flags_suffix} MATCHES ".*-ccbin .*"))
    message(STATUS "Setting CUDA host compiler CMAKE_CUDA_HOST_COMPILER to ${CMAKE_CXX_COMPILER} to "
      "prevent incompatibilities. Note that this might report that there "
      "is not CUDA compiler if your system's CUDA compiler does not support "
      "${CMAKE_CXX_COMPILER}.")
    # check_language does not seem to care about ${CMAKE_CUDA_FLAGS} or $(CUDA_NVCC_FLAGS}.
    # Hence we set CMAKE_CUDA_HOST_COMPILER to our C++ compiler.
    # In check_language(CUDA) we will get an error if we in addition put
    # "-ccbin ${CMAKE_CXX_COMPILER}" into CMAKE_CUDA_FLAGS. It results
    # in "${NVCC} -ccbin=${CMAKE_CXX_COMPILER}   -ccbin ${CMAKE_CXX_COMPILER}"
    # which causes nvcc to abort
    set(CMAKE_CUDA_HOST_COMPILER ${CMAKE_CXX_COMPILER})
    set(ENV{CUDAHOSTCXX} ${CMAKE_CUDA_HOST_COMPILER}) # The only thing honored by check_language(CUDA)!
  endif()
  include(CheckLanguage)
  check_language(CUDA)
  if(CMAKE_CUDA_COMPILER)
    # OPTIONAL is ignored. Hence the magic above to check whether enabling CUDA works
    enable_language(CUDA OPTIONAL)
    # While the documentation says that it is deprecated, FindCUDA seems the
    # only easy way to determine the cublas and cusparse libraries.
    # Hence we call it unconditionally
    # The WellContributions kernel uses __shfl_down_sync, which was introduced in CUDA 9.0
    find_package(CUDA)
  endif()
  if(CUDA_FOUND AND CUDA_VERSION VERSION_LESS "9.0")
    set(CUDA_FOUND OFF)
    message(WARNING "Deactivating CUDA as we require version 9.0 or newer."
      " Found only CUDA version ${CUDA_VERSION}.")
  endif()
endif()

if(CUDA_FOUND)
  set(HAVE_CUDA 1)
  include_directories(${CUDA_INCLUDE_DIRS})
endif()

find_package(OpenCL)

# include FPGA target only when ENABLE_FPGA is set to ON
if(ENABLE_FPGA)
  # must include opencl.h which is a wrapper for all the OpenCL extensions
  find_file(OPENCL_H CL/opencl.h HINTS ${OpenCL_INCLUDE_DIRS})

  # FIXME: devise a check for the presence of the "FPGA" module; currently looking for makefile in <opm-simulators>/../FPGA
  find_file(FPGA_MODULE linearalgebra/ilu0bicgstab/xilinx/alveo_u280/vitis_20192/OPM-integration/makefile HINTS ${opm-simulators_SOURCE_DIR}/../FPGA)

  # this code only runs if the user explicitly enabled the FPGA
  # hence fatal_error instead of warning
  if(NOT OPENCL_H OR NOT OpenCL_FOUND)
    set(HAVE_FPGA 0)
    message(FATAL_ERROR " OpenCL packages/headers were not found. Make sure CL/opencl.h exists or deactivate FPGA.")
  elseif(NOT FPGA_MODULE)
    set(HAVE_FPGA 0)
    message(FATAL_ERROR " FPGA module was not found. Make sure FPGA repository exists or deactivate FPGA.")
  elseif(NOT DEFINED ENV{XILINX_XRT})
    # Xilinx XRT must be installed and properly setup
    set(HAVE_FPGA 0)
    message(FATAL_ERROR " Xilinx XRT not found. Make sure it is installed and setup (check its documentation) or deactivate FPGA.")
  else()
    set(HAVE_FPGA 1)
    message(STATUS "FPGA library and kernel integration active.")

    # FIXME: set the correct path to the FPGA module
    set(FPGA_SOURCE_DIR ${opm-simulators_SOURCE_DIR}/../FPGA)

    # configuration variables with default values: they can be overridden on the cmake command line
    # FPGA_PORTS_CONFIG selects the kernel's memory ports configuration; must be in sync with available kernel bitstream
    if(NOT FPGA_PORTS_CONFIG)
      set(FPGA_PORTS_CONFIG 2r_3r3w_ddr)
    endif()
    # FPGA_DEBUG_LEVEL sets the debug messages level for FPGA library functions (should be set to 0 for Release build)
    if(NOT FPGA_DEBUG_LEVEL)
      set(FPGA_DEBUG_LEVEL 0)
    endif()
    message(STATUS "Using the following settings for the FPGA library compilation: "
      "FPGA_PORTS_CONFIG=${FPGA_PORTS_CONFIG}, "
      "FPGA_DEBUG_LEVEL=${FPGA_DEBUG_LEVEL}")
    add_compile_options(-DPORTS_CONFIG=PORTS_${FPGA_PORTS_CONFIG})
    add_compile_options(-DBDA_DEBUG_LEVEL=${FPGA_DEBUG_LEVEL})
    # include directories for the FPGA library
    include_directories(${FPGA_SOURCE_DIR})
    include_directories(${FPGA_SOURCE_DIR}/linearalgebra/ilu0bicgstab/xilinx/src/sda_app)
    include_directories(${FPGA_SOURCE_DIR}/linearalgebra/ilu0bicgstab/xilinx/src/sda_app/common)
    # add external project to compile the FPGA library
    include (ExternalProject)
    ExternalProject_Add(FPGA_library
      # force the build step to always be run because source dependencies cannot be made explicit
      BUILD_ALWAYS 1
      DOWNLOAD_COMMAND ""
      UPDATE_COMMAND ""
      CONFIGURE_COMMAND ""
      BUILD_COMMAND make
        -f ${FPGA_SOURCE_DIR}/linearalgebra/ilu0bicgstab/xilinx/alveo_u280/vitis_20192/OPM-integration/makefile
        SRCDIR=${FPGA_SOURCE_DIR}/linearalgebra/ilu0bicgstab/xilinx/src/sda_app
        PORTS_CONFIG=${FPGA_PORTS_CONFIG}
        DEBUG_LEVEL=${FPGA_DEBUG_LEVEL}
      INSTALL_COMMAND ""
      TEST_COMMAND ""
    )
  endif()
endif()

if(OpenCL_FOUND)
  # the current OpenCL implementation relies on cl2.hpp, not cl.hpp
  # make sure it is available, otherwise disable OpenCL
  find_file(CL2_HPP CL/cl2.hpp HINTS ${OpenCL_INCLUDE_DIRS})
  if(CL2_HPP)
    set(HAVE_OPENCL 1)
    include_directories(${OpenCL_INCLUDE_DIRS})
    find_file(OPENCL_HPP CL/opencl.hpp HINTS ${OpenCL_INCLUDE_DIRS})
    if(OPENCL_HPP)
      set(HAVE_OPENCL_HPP 1)
    endif()
  else()
    message(WARNING " OpenCL was found, but this version of opm-simulators relies on CL/cl2.hpp, which implements OpenCL 1.0, 1.1 and 1.2.\n Deactivating OpenCL")
    set(OpenCL_FOUND OFF)
    set(OPENCL_FOUND OFF)
  endif()
  if(USE_CHOW_PATEL_ILU)
    add_compile_options(-DCHOW_PATEL=1)
    if(USE_CHOW_PATEL_ILU_GPU)
      add_compile_options(-DCHOW_PATEL_GPU=1)
      if(USE_CHOW_PATEL_ILU_GPU_PARALLEL)
        add_compile_options(-DCHOW_PATEL_GPU_PARALLEL=1)
      else()
        add_compile_options(-DCHOW_PATEL_GPU_PARALLEL=0)
      endif()
    else()
      add_compile_options(-DCHOW_PATEL_GPU=0)
      add_compile_options(-DCHOW_PATEL_GPU_PARALLEL=0)
    endif()
  endif()
else()
  if(USE_CHOW_PATEL_ILU)
    message(FATAL_ERROR " CHOW_PATEL_ILU only works for openclSolver, but OpenCL was not found")
  endif()
endif()

find_package(amgcl)
if(amgcl_FOUND)
  set(HAVE_AMGCL 1)
  # Linking to target angcl::amgcl drags in OpenMP and -fopenmp as a compile
  # flag. With that nvcc fails as it does not that flag.
  # Hence we set AMGCL_INCLUDE_DIRS.
  get_property(AMGCL_INCLUDE_DIRS TARGET amgcl::amgcl PROPERTY INTERFACE_INCLUDE_DIRECTORIES)
  include_directories(SYSTEM ${AMGCL_INCLUDE_DIRS})
endif()

if(OpenCL_FOUND)
  find_package(VexCL)
  if(VexCL_FOUND)
    set(HAVE_VEXCL 1)
    # generator expressions in vexcl do not seem to work and therefore
    # we cannot use the imported target. Hence we exract the needed info
    # from the targets
    get_property(VEXCL_INCLUDE_DIRS TARGET VexCL::Common PROPERTY INTERFACE_INCLUDE_DIRECTORIES)
    get_property(VEXCL_LINK_LIBRARIES TARGET VexCL::Common PROPERTY INTERFACE_LINK_LIBRARIES)
    get_property(VEXCL_COMPILE_DEFINITIONS TARGET VexCL::OpenCL PROPERTY INTERFACE_COMPILE_DEFINITIONS)
    set(VEXCL_LINK_LIBRARIES "${VEXCL_LINK_LIBRARIES};OpenCL::OpenCL")
    add_library(OPM::VexCL::OpenCL INTERFACE IMPORTED)
    set_target_properties(OPM::VexCL::OpenCL PROPERTIES
      INTERFACE_COMPILE_DEFINITIONS "${VEXCL_COMPILE_DEFINITIONS}"
      INTERFACE_LINK_LIBRARIES "${VEXCL_LINK_LIBRARIES}")
    target_include_directories(OPM::VexCL::OpenCL SYSTEM INTERFACE "${VEXCL_INCLUDE_DIRS}")
  endif()
endif()


# read the list of components from this file (in the project directory);
# it should set various lists with the names of the files to include
include (CMakeLists_files.cmake)

macro (config_hook)
  opm_need_version_of ("dune-common")
  opm_need_version_of ("dune-istl")
  if(dune-fem_FOUND)
      opm_need_version_of ("dune-fem")
  endif()
  opm_need_version_of ("opm-models")

  if(NOT fmt_FOUND)
    add_definitions(-DFMT_HEADER_ONLY)
    list(APPEND EXTRA_INCLUDES SYSTEM ${PROJECT_SOURCE_DIR}/external/fmtlib/include)
  endif()
  include_directories(${EXTRA_INCLUDES})
endmacro (config_hook)

macro (prereqs_hook)
endmacro (prereqs_hook)

macro (sources_hook)
endmacro (sources_hook)

macro (fortran_hook)
endmacro (fortran_hook)

macro (files_hook)
endmacro (files_hook)

macro (tests_hook)
endmacro (tests_hook)

# all setup common to the OPM library modules is done here
include (OpmLibMain)

if (HAVE_OPM_TESTS)
    include (${CMAKE_CURRENT_SOURCE_DIR}/compareECLFiles.cmake)
endif()

opm_set_test_driver(${CMAKE_CURRENT_SOURCE_DIR}/tests/run-parallel-unitTest.sh "")

opm_add_test(test_gatherconvergencereport
  DEPENDS "opmsimulators"
  LIBRARIES opmsimulators ${Boost_UNIT_TEST_FRAMEWORK_LIBRARY}
  SOURCES
    tests/test_gatherconvergencereport.cpp
  CONDITION
    MPI_FOUND AND Boost_UNIT_TEST_FRAMEWORK_FOUND
  DRIVER_ARGS
    -n 4
    -b ${PROJECT_BINARY_DIR}
)

opm_add_test(test_gatherdeferredlogger
  DEPENDS "opmsimulators"
  LIBRARIES opmsimulators ${Boost_UNIT_TEST_FRAMEWORK_LIBRARY}
  SOURCES
    tests/test_gatherdeferredlogger.cpp
  CONDITION
    MPI_FOUND AND Boost_UNIT_TEST_FRAMEWORK_FOUND
  DRIVER_ARGS
    -n 4
    -b ${PROJECT_BINARY_DIR}
)

opm_add_test(test_parallelwellinfo_mpi
  EXE_NAME
    test_parallelwellinfo
  CONDITION
    MPI_FOUND AND Boost_UNIT_TEST_FRAMEWORK_FOUND
  DRIVER_ARGS
    -n 4
    -b ${PROJECT_BINARY_DIR}
  NO_COMPILE
    )

opm_add_test(test_broadcast
  DEPENDS "opmsimulators"
  LIBRARIES opmsimulators ${Boost_UNIT_TEST_FRAMEWORK_LIBRARY}
  SOURCES
    tests/test_broadcast.cpp
  CONDITION
    MPI_FOUND AND Boost_UNIT_TEST_FRAMEWORK_FOUND
  DRIVER_ARGS
    -n 4
    -b ${PROJECT_BINARY_DIR}
)

include(OpmBashCompletion)

if (NOT BUILD_FLOW)
  set(FLOW_DEFAULT_ENABLE_IF "FALSE")
else()
  set(FLOW_DEFAULT_ENABLE_IF "TRUE")
endif()

if (NOT BUILD_FLOW_VARIANTS)
  set(FLOW_VARIANTS_DEFAULT_ENABLE_IF "FALSE")
else()
  set(FLOW_VARIANTS_DEFAULT_ENABLE_IF "TRUE")
endif()

if (NOT BUILD_FLOW_POLY_GRID)
  set(FLOW_POLY_ONLY_DEFAULT_ENABLE_IF "FALSE")
else()
  set(FLOW_POLY_ONLY_DEFAULT_ENABLE_IF "TRUE")
endif()

add_library(moduleVersion OBJECT opm/simulators/utils/moduleVersion.cpp)
set_property(TARGET moduleVersion PROPERTY POSITION_INDEPENDENT_CODE ON)

# Strictly we only depend on the update-version target,
# but this is not exposed in a super-build.
add_dependencies(moduleVersion opmsimulators)

set(FLOW_MODELS blackoil brine energy extbo foam gasoil gaswater
                oilwater oilwater_brine oilwater_polymer
                oilwater_polymer_injectivity micp polymer solvent
                gasoil_energy)
set(FLOW_VARIANT_MODELS brine_energy onephase onephase_energy)

set(FLOW_TGTS)
foreach(OBJ ${COMMON_MODELS} ${FLOW_MODELS} ${FLOW_VARIANT_MODELS})
  add_library(flow_lib${OBJ} OBJECT flow/flow_ebos_${OBJ}.cpp)
  list(APPEND FLOW_TGTS $<TARGET_OBJECTS:flow_lib${OBJ}>)
  if(TARGET fmt::fmt)
    target_link_libraries(flow_lib${OBJ} fmt::fmt)
  endif()
  opm_add_test(flow_${OBJ}
               ONLY_COMPILE
               SOURCES
               flow/flow_${OBJ}.cpp
               $<TARGET_OBJECTS:moduleVersion>
               $<TARGET_OBJECTS:flow_lib${OBJ}>
               EXE_NAME flow_${OBJ}
               DEPENDS opmsimulators
               LIBRARIES opmsimulators)
endforeach()
set_property(TARGET flow_libblackoil PROPERTY POSITION_INDEPENDENT_CODE ON)

foreach(OBJ ${FLOW_VARIANT_MODELS})
  set_property(TARGET flow_lib${OBJ} PROPERTY EXCLUDE_FROM_ALL ${FLOW_VARIANTS_DEFAULT_ENABLE_IF})
endforeach()

add_library(flow_libblackoil_poly OBJECT flow/flow_ebos_blackoil_poly.cpp)
if(TARGET fmt::fmt)
  target_link_libraries(flow_libblackoil_poly fmt::fmt)
 endif()
set_property(TARGET flow_libblackoil_poly PROPERTY EXCLUDE_FROM_ALL ${FLOW_POLY_ONLY_DEFAULT_ENABLE_IF})

# the production oriented general-purpose ECL simulator
opm_add_test(flow
  ONLY_COMPILE
  ALWAYS_ENABLE
  DEFAULT_ENABLE_IF ${FLOW_DEFAULT_ENABLE_IF}
  DEPENDS opmsimulators
  LIBRARIES opmsimulators
  SOURCES
  flow/flow.cpp
  ${FLOW_TGTS}
  $<TARGET_OBJECTS:moduleVersion>
  )

opm_add_test(flow_poly
  ONLY_COMPILE
  ALWAYS_ENABLE
  DEFAULT_ENABLE_IF ${FLOW_POLY_ONLY_DEFAULT_ENABLE_IF}
  DEPENDS opmsimulators
  LIBRARIES opmsimulators
  SOURCES
  flow/flow_blackoil_poly.cpp
  $<TARGET_OBJECTS:flow_libblackoil_poly>
  $<TARGET_OBJECTS:moduleVersion>)
target_compile_definitions(flow_poly PRIVATE USE_POLYHEDRALGRID)

opm_add_test(flow_distribute_z
  ONLY_COMPILE
  ALWAYS_ENABLE
  DEFAULT_ENABLE_IF ${FLOW_DEFAULT_ENABLE_IF}
  DEPENDS opmsimulators
  LIBRARIES opmsimulators
  SOURCES
  flow/flow_distribute_z.cpp
  ${FLOW_TGTS}
  $<TARGET_OBJECTS:moduleVersion>
  )

if (BUILD_FLOW)
  install(TARGETS flow DESTINATION bin)
  opm_add_bash_completion(flow)

  add_test(NAME flow__version
    COMMAND flow --version)
  set_tests_properties(flow__version PROPERTIES
    PASS_REGULAR_EXPRESSION "${${project}_LABEL}")
endif()

if (OPM_ENABLE_PYTHON)
  add_subdirectory(python)
endif()

add_custom_target(extra_test ${CMAKE_CTEST_COMMAND} -C ExtraTests)

# must link libraries after target 'opmsimulators' has been defined

if(CUDA_FOUND)
  target_link_libraries( opmsimulators PUBLIC ${CUDA_cusparse_LIBRARY} )
  target_link_libraries( opmsimulators PUBLIC ${CUDA_cublas_LIBRARY} )
endif()

if(OpenCL_FOUND)
  target_link_libraries( opmsimulators PUBLIC ${OpenCL_LIBRARIES} )
endif()

if(VexCL_FOUND)
  target_link_libraries( opmsimulators PUBLIC OPM::VexCL::OpenCL )
endif()
if(HAVE_FPGA)
  add_dependencies(opmsimulators FPGA_library)
  ExternalProject_Get_Property(FPGA_library binary_dir)
  target_link_libraries(opmsimulators PUBLIC ${binary_dir}/fpga_lib_alveo_u280.a)
endif()
if (USE_DAMARIS_LIB)
    target_link_libraries(opmsimulators PUBLIC ${Damaris_LIBRARIES})
    target_compile_definitions(opmsimulators PUBLIC OPM_HAVE_DAMARIS=1)
endif()

if (USE_DAMARIS_LIB)
    target_link_libraries(opmsimulators PUBLIC ${Damaris_LIBRARIES})
    target_compile_definitions(opmsimulators PUBLIC OPM_HAVE_DAMARIS=1)
endif()

install(DIRECTORY doc/man1 DESTINATION ${CMAKE_INSTALL_MANDIR}
  FILES_MATCHING PATTERN "*.1")
<<<<<<< HEAD


=======
>>>>>>> ee5268b2
<|MERGE_RESOLUTION|>--- conflicted
+++ resolved
@@ -529,8 +529,6 @@
 
 install(DIRECTORY doc/man1 DESTINATION ${CMAKE_INSTALL_MANDIR}
   FILES_MATCHING PATTERN "*.1")
-<<<<<<< HEAD
-
-
-=======
->>>>>>> ee5268b2
+
+
+
